"""Compatibility wrapper for legacy tooling imports.

<<<<<<< HEAD
This module re-exports everything from ``app.plugins.test_plugins`` so that
any code importing from ``app.plugins.tools`` continues to function
without maintaining duplicate implementations.
"""
from app.plugins.test_plugins import *  # noqa: F401,F403
import runpy as _runpy

if '__all__' not in globals():
    __all__ = [name for name in globals() if not name.startswith('_')]

if __name__ == '__main__':
    _runpy.run_module('app.plugins.test_plugins', run_name='__main__')
=======
"""Unit tests covering the built-in plugin system."""

import os
import sys
import unittest
import tempfile
from typing import Dict, Any, List

# Add the project root to the path
sys.path.insert(0, os.path.abspath(os.path.join(os.path.dirname(__file__), '..', '..')))

from app.utilities.PluginManager import PluginManager
from app.plugins.plugin_base import PluginBase
from app.plugins.plugin_utils import validate_plugin, scan_for_plugin_classes

class TestPlugins(unittest.TestCase):
    """Test case for the plugin system."""

    def setUp(self):
        """Set up the plugin manager for each test."""
        self.plugin_manager = PluginManager()

    def test_plugin_manager_initialization(self):
        """The plugin manager exposes the expected API."""
        self.assertIsNotNone(self.plugin_manager)
        self.assertTrue(hasattr(self.plugin_manager, "load_plugins"))
        self.assertTrue(hasattr(self.plugin_manager, "get_plugins"))

    def test_dummy_plugin(self):
        """The dummy plugin implements the expected behaviour."""
        # Import here to avoid import cycles
        from app.plugins.DummyPlugin import DummyPlugin

        # Create plugin instance
        plugin = DummyPlugin()

        # Test basic functionality
        self.assertEqual(plugin.name, "DummyPlugin")
        self.assertIsNotNone(plugin.description)
        self.assertIsNotNone(plugin.version)
        self.assertIsNotNone(plugin.author)

        # Test initialization
        result = plugin.initialize()
        self.assertTrue(result)
        self.assertTrue(plugin.initialized)

        # Test execution
        result = plugin.execute()
        self.assertIsInstance(result, dict)
        self.assertEqual(result.get("status"), "success")

    def test_plugin_validation(self):
        """Valid and invalid plugins are reported appropriately."""
        # Import here to avoid import cycles
        from app.plugins.DummyPlugin import DummyPlugin

        # Create plugin instance
        plugin = DummyPlugin()

        # Validate plugin
        valid, errors = validate_plugin(plugin)
        self.assertTrue(valid, f"Plugin validation failed: {errors}")
        self.assertEqual(len(errors), 0)

        # Test validation with invalid plugin
        class InvalidPlugin:
            """Invalid plugin without required attributes and methods."""

            pass

        # Create invalid plugin instance
        invalid_plugin = InvalidPlugin()

        # Validate invalid plugin
        valid, errors = validate_plugin(invalid_plugin)
        self.assertFalse(valid)
        self.assertGreater(len(errors), 0)

if __name__ == '__main__':
    unittest.main()
>>>>>>> ff3c68da
<|MERGE_RESOLUTION|>--- conflicted
+++ resolved
@@ -1,6 +1,5 @@
 """Compatibility wrapper for legacy tooling imports.
 
-<<<<<<< HEAD
 This module re-exports everything from ``app.plugins.test_plugins`` so that
 any code importing from ``app.plugins.tools`` continues to function
 without maintaining duplicate implementations.
@@ -13,7 +12,6 @@
 
 if __name__ == '__main__':
     _runpy.run_module('app.plugins.test_plugins', run_name='__main__')
-=======
 """Unit tests covering the built-in plugin system."""
 
 import os
@@ -94,5 +92,4 @@
         self.assertGreater(len(errors), 0)
 
 if __name__ == '__main__':
-    unittest.main()
->>>>>>> ff3c68da
+    unittest.main()
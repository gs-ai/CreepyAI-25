"""Compatibility wrapper for legacy tooling imports.

This module re-exports everything from ``app.plugins.test_plugins`` so that
any code importing from ``app.plugins.tools`` continues to function
without maintaining duplicate implementations.
"""
<<<<<<< HEAD
from app.plugins.tools._compat import alias_module
=======
from app.plugins.test_plugins import *  # noqa: F401,F403
import runpy as _runpy

if '__all__' not in globals():
    __all__ = [name for name in globals() if not name.startswith('_')]

if __name__ == '__main__':
    _runpy.run_module('app.plugins.test_plugins', run_name='__main__')
"""Unit tests covering the built-in plugin system."""
>>>>>>> 2642e5d3

_run_main = alias_module(__name__)

<<<<<<< HEAD
if __name__ == "__main__":
    _run_main()
=======
# Add the project root to the path
sys.path.insert(0, os.path.abspath(os.path.join(os.path.dirname(__file__), '..', '..')))

from app.utilities.PluginManager import PluginManager
from app.plugins.plugin_base import PluginBase
from app.plugins.plugin_utils import validate_plugin, scan_for_plugin_classes

class TestPlugins(unittest.TestCase):
    """Test case for the plugin system."""

    def setUp(self):
        """Set up the plugin manager for each test."""
        self.plugin_manager = PluginManager()

    def test_plugin_manager_initialization(self):
        """The plugin manager exposes the expected API."""
        self.assertIsNotNone(self.plugin_manager)
        self.assertTrue(hasattr(self.plugin_manager, "load_plugins"))
        self.assertTrue(hasattr(self.plugin_manager, "get_plugins"))

    def test_dummy_plugin(self):
        """The dummy plugin implements the expected behaviour."""
        # Import here to avoid import cycles
        from app.plugins.DummyPlugin import DummyPlugin

        # Create plugin instance
        plugin = DummyPlugin()

        # Test basic functionality
        self.assertEqual(plugin.name, "DummyPlugin")
        self.assertIsNotNone(plugin.description)
        self.assertIsNotNone(plugin.version)
        self.assertIsNotNone(plugin.author)

        # Test initialization
        result = plugin.initialize()
        self.assertTrue(result)
        self.assertTrue(plugin.initialized)

        # Test execution
        result = plugin.execute()
        self.assertIsInstance(result, dict)
        self.assertEqual(result.get("status"), "success")

    def test_plugin_validation(self):
        """Valid and invalid plugins are reported appropriately."""
        # Import here to avoid import cycles
        from app.plugins.DummyPlugin import DummyPlugin

        # Create plugin instance
        plugin = DummyPlugin()

        # Validate plugin
        valid, errors = validate_plugin(plugin)
        self.assertTrue(valid, f"Plugin validation failed: {errors}")
        self.assertEqual(len(errors), 0)

        # Test validation with invalid plugin
        class InvalidPlugin:
            """Invalid plugin without required attributes and methods."""

            pass

        # Create invalid plugin instance
        invalid_plugin = InvalidPlugin()

        # Validate invalid plugin
        valid, errors = validate_plugin(invalid_plugin)
        self.assertFalse(valid)
        self.assertGreater(len(errors), 0)

if __name__ == '__main__':
    unittest.main()
>>>>>>> 2642e5d3
<|MERGE_RESOLUTION|>--- conflicted
+++ resolved
@@ -4,9 +4,7 @@
 any code importing from ``app.plugins.tools`` continues to function
 without maintaining duplicate implementations.
 """
-<<<<<<< HEAD
 from app.plugins.tools._compat import alias_module
-=======
 from app.plugins.test_plugins import *  # noqa: F401,F403
 import runpy as _runpy
 
@@ -16,14 +14,11 @@
 if __name__ == '__main__':
     _runpy.run_module('app.plugins.test_plugins', run_name='__main__')
 """Unit tests covering the built-in plugin system."""
->>>>>>> 2642e5d3
 
 _run_main = alias_module(__name__)
 
-<<<<<<< HEAD
 if __name__ == "__main__":
     _run_main()
-=======
 # Add the project root to the path
 sys.path.insert(0, os.path.abspath(os.path.join(os.path.dirname(__file__), '..', '..')))
 
@@ -96,5 +91,4 @@
         self.assertGreater(len(errors), 0)
 
 if __name__ == '__main__':
-    unittest.main()
->>>>>>> 2642e5d3
+    unittest.main()
"""Compatibility wrapper for legacy tooling imports.

This module re-exports everything from ``app.plugins.test_plugins`` so that
any code importing from ``app.plugins.tools`` continues to function
without maintaining duplicate implementations.
"""
from app.plugins.tools._compat import alias_module
<<<<<<< HEAD

_run_main = alias_module(__name__)

if __name__ == "__main__":
    _run_main()
=======
from app.plugins.test_plugins import *  # noqa: F401,F403
import runpy as _runpy

if '__all__' not in globals():
    __all__ = [name for name in globals() if not name.startswith('_')]

if __name__ == '__main__':
    _runpy.run_module('app.plugins.test_plugins', run_name='__main__')
"""Unit tests covering the built-in plugin system."""

_run_main = alias_module(__name__)

if __name__ == "__main__":
    _run_main()
# Add the project root to the path
sys.path.insert(0, os.path.abspath(os.path.join(os.path.dirname(__file__), '..', '..')))

from app.utilities.PluginManager import PluginManager
from app.plugins.plugin_base import PluginBase
from app.plugins.plugin_utils import validate_plugin, scan_for_plugin_classes

class TestPlugins(unittest.TestCase):
    """Test case for the plugin system."""

    def setUp(self):
        """Set up the plugin manager for each test."""
        self.plugin_manager = PluginManager()

    def test_plugin_manager_initialization(self):
        """The plugin manager exposes the expected API."""
        self.assertIsNotNone(self.plugin_manager)
        self.assertTrue(hasattr(self.plugin_manager, "load_plugins"))
        self.assertTrue(hasattr(self.plugin_manager, "get_plugins"))

    def test_dummy_plugin(self):
        """The dummy plugin implements the expected behaviour."""
        # Import here to avoid import cycles
        from app.plugins.DummyPlugin import DummyPlugin

        # Create plugin instance
        plugin = DummyPlugin()

        # Test basic functionality
        self.assertEqual(plugin.name, "DummyPlugin")
        self.assertIsNotNone(plugin.description)
        self.assertIsNotNone(plugin.version)
        self.assertIsNotNone(plugin.author)

        # Test initialization
        result = plugin.initialize()
        self.assertTrue(result)
        self.assertTrue(plugin.initialized)

        # Test execution
        result = plugin.execute()
        self.assertIsInstance(result, dict)
        self.assertEqual(result.get("status"), "success")

    def test_plugin_validation(self):
        """Valid and invalid plugins are reported appropriately."""
        # Import here to avoid import cycles
        from app.plugins.DummyPlugin import DummyPlugin

        # Create plugin instance
        plugin = DummyPlugin()

        # Validate plugin
        valid, errors = validate_plugin(plugin)
        self.assertTrue(valid, f"Plugin validation failed: {errors}")
        self.assertEqual(len(errors), 0)

        # Test validation with invalid plugin
        class InvalidPlugin:
            """Invalid plugin without required attributes and methods."""

            pass

        # Create invalid plugin instance
        invalid_plugin = InvalidPlugin()

        # Validate invalid plugin
        valid, errors = validate_plugin(invalid_plugin)
        self.assertFalse(valid)
        self.assertGreater(len(errors), 0)

if __name__ == '__main__':
    unittest.main()
>>>>>>> 2f58f764
<|MERGE_RESOLUTION|>--- conflicted
+++ resolved
@@ -5,13 +5,11 @@
 without maintaining duplicate implementations.
 """
 from app.plugins.tools._compat import alias_module
-<<<<<<< HEAD
 
 _run_main = alias_module(__name__)
 
 if __name__ == "__main__":
     _run_main()
-=======
 from app.plugins.test_plugins import *  # noqa: F401,F403
 import runpy as _runpy
 
@@ -98,5 +96,4 @@
         self.assertGreater(len(errors), 0)
 
 if __name__ == '__main__':
-    unittest.main()
->>>>>>> 2f58f764
+    unittest.main()
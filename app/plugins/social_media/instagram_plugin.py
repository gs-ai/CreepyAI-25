import json
import logging
from datetime import datetime
<<<<<<< HEAD
from typing import Any, Dict, List, Optional, Tuple

from app.plugins.base_plugin import LocationPoint
from app.plugins.social_media.base import ArchiveSocialMediaPlugin
=======
from typing import List, Dict, Any, Optional, Tuple
from app.plugins.base_plugin import BasePlugin, LocationPoint
>>>>>>> 1569fd1f

logger = logging.getLogger(__name__)

class InstagramPlugin(ArchiveSocialMediaPlugin):
    def __init__(self) -> None:
        super().__init__(
            name="Instagram",
            description="Extract location data from Instagram data export without API",
            temp_subdir="temp_instagram_extract",
        )
    
<<<<<<< HEAD
    def collect_locations(self, target: str, date_from: Optional[datetime] = None, 
                         date_to: Optional[datetime] = None) -> List[LocationPoint]:
        """Collect location data from Instagram data export"""
        locations: List[LocationPoint] = []

        archive_root = self.resolve_archive_root()
        if archive_root is None:
            logger.warning("Instagram data directory not found")
            return locations

        media_patterns = ["**/media.json", "**/posts_1.json", "**/posts*.json"]
        media_files = list(self.iter_data_files(archive_root, media_patterns))

        logger.info("Found %d Instagram media files", len(media_files))
=======
    def is_configured(self) -> Tuple[bool, str]:
        """Check if the plugin is properly configured"""
        if not self.has_input_data():
            data_dir = self.get_data_directory()
            return False, f"Add Instagram exports to {data_dir}"

        return True, "Instagram plugin is configured"

    def get_configuration_options(self) -> List[Dict[str, Any]]:
        return []
    
    def collect_locations(self, target: str, date_from: Optional[datetime] = None, 
                         date_to: Optional[datetime] = None) -> List[LocationPoint]:
        """Collect location data from Instagram data export"""
        locations = []
        if not self.has_input_data():
            logger.warning("Instagram data directory has no content")
            return locations

        data_dir = self.prepare_data_directory("temp_instagram_extract")

        if not data_dir or not os.path.exists(data_dir):
            logger.warning("Instagram data directory not found")
            return locations
        
        # Look for media files that contain location data
        media_files = []
        for pattern in ["**/media.json", "**/posts_1.json", "**/posts*.json"]:
            media_files.extend(glob.glob(os.path.join(data_dir, pattern), recursive=True))
        
        logger.info(f"Found {len(media_files)} Instagram media files")
>>>>>>> 1569fd1f
        
        for media_file in media_files:
            try:
                with media_file.open("r", encoding="utf-8") as f:
                    data = json.load(f)
                
                # Handle different archive formats
                media_items = []
                if isinstance(data, dict):
                    if "photos" in data:
                        media_items = data["photos"]
                    elif "videos" in data:
                        media_items = data["videos"]
                    elif "media" in data:
                        media_items = data["media"]
                    else:
                        media_items = []
                elif isinstance(data, list):
                    media_items = data
                else:
                    continue
                
                for item in media_items:
                    # Check if item has location data
                    location = None
                    timestamp = None
                    caption = ""
                    
                    # Different structures in exports
                    if isinstance(item, dict):
                        # Format 1
                        if "location" in item and item["location"]:
                            if isinstance(item["location"], dict) and "latitude" in item["location"]:
                                location = {
                                    "latitude": item["location"].get("latitude"),
                                    "longitude": item["location"].get("longitude")
                                }
                            elif isinstance(item["location"], str) and "," in item["location"]:
                                parts = item["location"].split(",")
                                if len(parts) >= 2:
                                    try:
                                        location = {
                                            "latitude": float(parts[0].strip()),
                                            "longitude": float(parts[1].strip())
                                        }
                                    except ValueError:
                                        pass
                                        
                        # Format 2
                        if not location and "place" in item and item["place"]:
                            if isinstance(item["place"], dict) and "location" in item["place"]:
                                loc = item["place"]["location"]
                                if "latitude" in loc and "longitude" in loc:
                                    location = {
                                        "latitude": loc["latitude"],
                                        "longitude": loc["longitude"]
                                    }
                        
                        # Get timestamp
                        for time_field in ["taken_at", "created_at", "timestamp", "creation_timestamp"]:
                            if time_field in item:
                                try:
                                    if isinstance(item[time_field], int):
                                        timestamp = datetime.fromtimestamp(item[time_field])
                                    else:
                                        timestamp = datetime.fromisoformat(item[time_field].replace("Z", "+00:00"))
                                    break
                                except (ValueError, TypeError):
                                    pass
                        
                        # Get caption
                        if "caption" in item:
                            if isinstance(item["caption"], dict) and "text" in item["caption"]:
                                caption = item["caption"]["text"]
                            elif isinstance(item["caption"], str):
                                caption = item["caption"]
                    
                    # Only add if we have location data
                    if location and location["latitude"] and location["longitude"]:
                        # Default timestamp if none found
                        if not timestamp:
                            timestamp = datetime.now()
                            
                        # Filter by date if needed
                        if date_from and timestamp < date_from:
                            continue
                        if date_to and timestamp > date_to:
                            continue
                            
                        locations.append(
                            LocationPoint(
                                latitude=location["latitude"],
                                longitude=location["longitude"],
                                timestamp=timestamp,
                                source="Instagram",
                                context=caption[:200]
                            )
                        )
            except Exception as e:
                logger.error(f"Error processing Instagram media file {media_file}: {e}")
        
        logger.info(f"Extracted {len(locations)} locations from Instagram data")
        return locations<|MERGE_RESOLUTION|>--- conflicted
+++ resolved
@@ -1,15 +1,8 @@
 import json
 import logging
 from datetime import datetime
-<<<<<<< HEAD
-from typing import Any, Dict, List, Optional, Tuple
-
-from app.plugins.base_plugin import LocationPoint
-from app.plugins.social_media.base import ArchiveSocialMediaPlugin
-=======
 from typing import List, Dict, Any, Optional, Tuple
 from app.plugins.base_plugin import BasePlugin, LocationPoint
->>>>>>> 1569fd1f
 
 logger = logging.getLogger(__name__)
 
@@ -21,22 +14,6 @@
             temp_subdir="temp_instagram_extract",
         )
     
-<<<<<<< HEAD
-    def collect_locations(self, target: str, date_from: Optional[datetime] = None, 
-                         date_to: Optional[datetime] = None) -> List[LocationPoint]:
-        """Collect location data from Instagram data export"""
-        locations: List[LocationPoint] = []
-
-        archive_root = self.resolve_archive_root()
-        if archive_root is None:
-            logger.warning("Instagram data directory not found")
-            return locations
-
-        media_patterns = ["**/media.json", "**/posts_1.json", "**/posts*.json"]
-        media_files = list(self.iter_data_files(archive_root, media_patterns))
-
-        logger.info("Found %d Instagram media files", len(media_files))
-=======
     def is_configured(self) -> Tuple[bool, str]:
         """Check if the plugin is properly configured"""
         if not self.has_input_data():
@@ -68,7 +45,6 @@
             media_files.extend(glob.glob(os.path.join(data_dir, pattern), recursive=True))
         
         logger.info(f"Found {len(media_files)} Instagram media files")
->>>>>>> 1569fd1f
         
         for media_file in media_files:
             try:

--- conflicted
+++ resolved
@@ -61,8 +61,6 @@
             }
         ]
     
-<<<<<<< HEAD
-=======
     def is_configured(self) -> Tuple[bool, str]:
         """Check if the plugin is properly configured"""
         if self.has_input_data():
@@ -71,7 +69,6 @@
         data_dir = self.get_data_directory()
         return False, f"Add LinkedIn exports to {data_dir}"
     
->>>>>>> 1569fd1f
     def collect_locations(self, target: str, date_from: Optional[datetime] = None,
                          date_to: Optional[datetime] = None) -> List[LocationPoint]:
         """
@@ -85,22 +82,6 @@
         Returns:
             List of LocationPoint objects
         """
-<<<<<<< HEAD
-        locations: List[LocationPoint] = []
-
-        data_root: Optional[Path] = None
-        if target:
-            candidate = Path(target).expanduser()
-            if candidate.exists():
-                data_root = candidate
-
-        if data_root is None:
-            data_root = self.resolve_archive_root()
-
-        if data_root is None:
-            logger.warning("LinkedIn data directory not found")
-            return locations
-=======
         locations = []
         
         # Check if target is a directory path or use configured directory
@@ -110,7 +91,6 @@
                 logger.warning("LinkedIn data directory has no content")
                 return []
             data_dir = self.get_data_directory()
->>>>>>> 1569fd1f
 
         # Process profile data
         locations.extend(self._process_profile(data_root))

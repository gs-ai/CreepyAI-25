import json
import logging
import re
import traceback
from datetime import datetime
from typing import Any, Dict, List, Optional, Tuple

import codecs

from app.plugins.base_plugin import LocationPoint
from app.plugins.social_media.base import ArchiveSocialMediaPlugin
from app.plugins.enhanced_geocoding_helper import EnhancedGeocodingHelper

logger = logging.getLogger(__name__)

class FacebookPlugin(ArchiveSocialMediaPlugin):
    def __init__(self) -> None:
        super().__init__(
            name="Facebook",
            description="Extract location data from Facebook data export without API",
            temp_subdir="temp_facebook_extract",
        )
        self.geocoder = EnhancedGeocodingHelper()
<<<<<<< HEAD
    
    def collect_locations(self, target: str, date_from: Optional[datetime] = None, 
                         date_to: Optional[datetime] = None) -> List[LocationPoint]:
        locations: List[LocationPoint] = []

        archive_root = self.resolve_archive_root()
        if archive_root is None:
            return locations

        location_patterns = [
            "**/location_history.json",
=======
        self.temp_dir = None
    
    def is_configured(self) -> Tuple[bool, str]:
        """Check if the plugin is properly configured"""
        if self.has_input_data():
            return True, "FacebookPlugin is configured"

        data_dir = self.get_data_directory()
        return False, f"Add Facebook exports to {data_dir}"

    def get_configuration_options(self) -> List[Dict[str, Any]]:
        return []
    
    def collect_locations(self, target: str, date_from: Optional[datetime] = None, 
                         date_to: Optional[datetime] = None) -> List[LocationPoint]:
        locations = []
        if not self.has_input_data():
            return locations

        data_dir = self.prepare_data_directory("temp_facebook_extract")

        if not data_dir or not os.path.exists(data_dir):
            return locations
        
        location_files = []
        
        for pattern in [
            "**/location_history.json", 
>>>>>>> 1569fd1f
            "**/your_location_history.json",
            "**/location_history*.json",
            "**/places_visited.json",
            "**/check-ins.json",
        ]
        location_files = list(self.iter_data_files(archive_root, location_patterns))

        post_patterns = ["**/posts*.json", "**/your_posts*.json"]
        post_files = list(self.iter_data_files(archive_root, post_patterns))

        for location_file in location_files:
            try:
                with location_file.open("r", encoding="utf-8") as f:
                    data = json.load(f)
                
                location_items = []
                
                if isinstance(data, list):
                    location_items = data
                elif isinstance(data, dict):
                    for key in ["location_history", "locations", "history", "visits", "places_visited", "check_ins"]:
                        if key in data and isinstance(data[key], list):
                            location_items = data[key]
                            break
                
                for item in location_items:
                    timestamp = None
                    latitude = None
                    longitude = None
                    name = ""
                    
                    if isinstance(item, dict):
                        for time_key in ["timestamp", "time", "date", "creation_timestamp"]:
                            if time_key in item:
                                try:
                                    if isinstance(item[time_key], int):
                                        timestamp = datetime.fromtimestamp(item[time_key])
                                    elif isinstance(item[time_key], str):
                                        for fmt in ["%Y-%m-%dT%H:%M:%S%z", "%Y-%m-%dT%H:%M:%S", "%Y-%m-%d %H:%M:%S"]:
                                            try:
                                                timestamp = datetime.strptime(item[time_key], fmt)
                                                break
                                            except ValueError:
                                                pass
                                        
                                        if not timestamp:
                                            try:
                                                timestamp = datetime.fromisoformat(item[time_key].replace("Z", "+00:00"))
                                            except ValueError:
                                                pass
                                    break
                                except (ValueError, TypeError):
                                    pass
                        
                        if "latitude" in item and "longitude" in item:
                            latitude = item["latitude"]
                            longitude = item["longitude"]
                        elif "coordinate" in item and isinstance(item["coordinate"], dict):
                            coord = item["coordinate"]
                            latitude = coord.get("latitude")
                            longitude = coord.get("longitude")
                        elif "place" in item and isinstance(item["place"], dict):
                            place = item["place"]
                            if "coordinate" in place:
                                coord = place["coordinate"]
                                latitude = coord.get("latitude")
                                longitude = coord.get("longitude")
                            elif "location" in place and isinstance(place["location"], dict):
                                loc = place["location"]
                                latitude = loc.get("latitude")
                                longitude = loc.get("longitude")
                        elif "location" in item and isinstance(item["location"], dict):
                            loc = item["location"]
                            latitude = loc.get("latitude")
                            longitude = loc.get("longitude")
                        
                        for name_key in ["name", "place_name", "address", "city"]:
                            if name_key in item and item[name_key]:
                                name = str(item[name_key])
                                break
                            elif "place" in item and isinstance(item["place"], dict) and name_key in item["place"]:
                                name = str(item["place"][name_key])
                                break
                    
                    if latitude is not None and longitude is not None:
                        if not timestamp:
                            timestamp = datetime.now()
                        
                        if date_from and timestamp < date_from:
                            continue
                        if date_to and timestamp > date_to:
                            continue
                        
                        locations.append(
                            LocationPoint(
                                latitude=float(latitude),
                                longitude=float(longitude),
                                timestamp=timestamp,
                                source="Facebook Location",
                                context=name[:200] if name else "Location"
                            )
                        )
            except Exception as e:
                logger.error(f"Error processing Facebook location file {location_file}: {e}")
                logger.debug(traceback.format_exc())
        
        for post_file in post_files:
            try:
                with post_file.open("r", encoding="utf-8") as f:
                    data = json.load(f)
                
                posts = []
                if isinstance(data, list):
                    posts = data
                elif isinstance(data, dict):
                    for key in ["posts", "your_posts", "activity"]:
                        if key in data and isinstance(data[key], list):
                            posts = data[key]
                            break
                
                for post in posts:
                    if not isinstance(post, dict):
                        continue
                        
                    timestamp = None
                    latitude = None
                    longitude = None
                    context = ""
                    
                    for content_key in ["post", "content", "message", "text"]:
                        if content_key in post and post[content_key]:
                            context = str(post[content_key])
                            break
                    
                    for time_key in ["timestamp", "time", "created_time"]:
                        if time_key in post:
                            try:
                                if isinstance(post[time_key], int):
                                    timestamp = datetime.fromtimestamp(post[time_key])
                                elif isinstance(post[time_key], str):
                                    timestamp = datetime.fromisoformat(post[time_key].replace("Z", "+00:00"))
                                break
                            except (ValueError, TypeError):
                                pass
                    
                    location_found = False
                    
                    if "latitude" in post and "longitude" in post:
                        latitude = post["latitude"]
                        longitude = post["longitude"]
                        location_found = True
                    elif "place" in post and isinstance(post["place"], dict):
                        place = post["place"]
                        if "coordinate" in place and isinstance(place["coordinate"], dict):
                            coord = place["coordinate"]
                            latitude = coord.get("latitude")
                            longitude = coord.get("longitude")
                            location_found = True
                        elif "location" in place and isinstance(place["location"], dict):
                            loc = place["location"]
                            latitude = loc.get("latitude")
                            longitude = loc.get("longitude")
                            location_found = True
                    elif "location" in post and isinstance(post["location"], dict):
                        loc = post["location"]
                        latitude = loc.get("latitude")
                        longitude = loc.get("longitude")
                        location_found = True
                    
                    if location_found and latitude is not None and longitude is not None:
                        if not timestamp:
                            timestamp = datetime.now()
                            
                        if date_from and timestamp < date_from:
                            continue
                        if date_to and timestamp > date_to:
                            continue
                            
                        locations.append(
                            LocationPoint(
                                latitude=float(latitude),
                                longitude=float(longitude),
                                timestamp=timestamp,
                                source="Facebook Post",
                                context=context[:200]
                            )
                        )
            except Exception as e:
                logger.error(f"Error processing Facebook posts file {post_file}: {e}")
                logger.debug(traceback.format_exc())
        
        return locations
    
    def search_for_targets(self, search_term: str) -> List[Dict[str, Any]]:
        targets = []

<<<<<<< HEAD
        archive_root = self.resolve_archive_root()
        if archive_root is None:
            return targets

        location_patterns = [
            "**/location_history.json",
=======
        if not self.has_input_data():
            return targets

        data_dir = self.prepare_data_directory("temp_facebook_extract")

        if not data_dir or not os.path.exists(data_dir):
            return targets
        
        location_files = []
        for pattern in [
            "**/location_history.json", 
>>>>>>> 1569fd1f
            "**/your_location_history.json",
            "**/location_history*.json",
            "**/places_visited.json",
            "**/check-ins.json",
        ]
        location_files = list(self.iter_data_files(archive_root, location_patterns))

        post_patterns = ["**/posts*.json", "**/your_posts*.json"]
        post_files = list(self.iter_data_files(archive_root, post_patterns))
        
        for location_file in location_files:
            try:
                with location_file.open("r", encoding="utf-8") as f:
                    data = json.load(f)
                
                location_items = []
                if isinstance(data, list):
                    location_items = data
                elif isinstance(data, dict):
                    for key in ["location_history", "locations", "history", "visits", "places_visited", "check_ins"]:
                        if key in data and isinstance(data[key], list):
                            location_items = data[key]
                            break
                
                for item in location_items:
                    name = ""
                    if isinstance(item, dict):
                        for name_key in ["name", "place_name", "address", "city"]:
                            if name_key in item and item[name_key]:
                                name = str(item[name_key])
                                break
                            elif "place" in item and isinstance(item["place"], dict) and name_key in item["place"]:
                                name = str(item["place"][name_key])
                                break
                    
                    if name and search_term.lower() in name.lower():
                        targets.append({
                            'targetId': name,
                            'targetName': name,
                            'pluginName': self.name
                        })
            except Exception as e:
                logger.error(f"Error processing Facebook location file {location_file}: {e}")
                logger.debug(traceback.format_exc())
        
        for post_file in post_files:
            try:
                with post_file.open("r", encoding="utf-8") as f:
                    data = json.load(f)
                
                posts = []
                if isinstance(data, list):
                    posts = data
                elif isinstance(data, dict):
                    for key in ["posts", "your_posts", "activity"]:
                        if key in data and isinstance(data[key], list):
                            posts = data[key]
                            break
                
                for post in posts:
                    if not isinstance(post, dict):
                        continue
                    
                    context = ""
                    for content_key in ["post", "content", "message", "text"]:
                        if content_key in post and post[content_key]:
                            context = str(post[content_key])
                            break
                    
                    if context and search_term.lower() in context.lower():
                        targets.append({
                            'targetId': context[:50],
                            'targetName': context[:50],
                            'pluginName': self.name
                        })
            except Exception as e:
                logger.error(f"Error processing Facebook posts file {post_file}: {e}")
                logger.debug(traceback.format_exc())
        
        return targets<|MERGE_RESOLUTION|>--- conflicted
+++ resolved
@@ -21,19 +21,6 @@
             temp_subdir="temp_facebook_extract",
         )
         self.geocoder = EnhancedGeocodingHelper()
-<<<<<<< HEAD
-    
-    def collect_locations(self, target: str, date_from: Optional[datetime] = None, 
-                         date_to: Optional[datetime] = None) -> List[LocationPoint]:
-        locations: List[LocationPoint] = []
-
-        archive_root = self.resolve_archive_root()
-        if archive_root is None:
-            return locations
-
-        location_patterns = [
-            "**/location_history.json",
-=======
         self.temp_dir = None
     
     def is_configured(self) -> Tuple[bool, str]:
@@ -62,7 +49,6 @@
         
         for pattern in [
             "**/location_history.json", 
->>>>>>> 1569fd1f
             "**/your_location_history.json",
             "**/location_history*.json",
             "**/places_visited.json",
@@ -259,14 +245,6 @@
     def search_for_targets(self, search_term: str) -> List[Dict[str, Any]]:
         targets = []
 
-<<<<<<< HEAD
-        archive_root = self.resolve_archive_root()
-        if archive_root is None:
-            return targets
-
-        location_patterns = [
-            "**/location_history.json",
-=======
         if not self.has_input_data():
             return targets
 
@@ -278,7 +256,6 @@
         location_files = []
         for pattern in [
             "**/location_history.json", 
->>>>>>> 1569fd1f
             "**/your_location_history.json",
             "**/location_history*.json",
             "**/places_visited.json",

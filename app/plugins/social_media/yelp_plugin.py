import os
import json
import glob
import csv
import re
from datetime import datetime
from typing import List, Dict, Any, Optional
from app.plugins.base_plugin import BasePlugin, LocationPoint
from app.plugins.geocoding_helper import GeocodingHelper

class YelpPlugin(BasePlugin):
    def __init__(self):
        super().__init__(
            name="Yelp",
            description="Extract location data from Yelp data exports without API"
        )
        self.geocoder = GeocodingHelper()
    
    def is_configured(self):
        # Check if the plugin is properly configured
        return True, "YelpPlugin is configured"
    
    def get_configuration_options(self) -> List[Dict[str, Any]]:
        return [
            {
                "name": "attempt_geocoding",
                "display_name": "Attempt Geocoding",
                "type": "boolean",
                "default": True,
                "required": False,
                "description": "Try to convert business addresses to coordinates"
            }
        ]
    
    def collect_locations(self, target: str, date_from: Optional[datetime] = None, 
                          date_to: Optional[datetime] = None) -> List[LocationPoint]:
        locations = []
        data_dir = self.prepare_data_directory("temp_yelp_extract")
        attempt_geocoding = self.config.get("attempt_geocoding", True)

        if not data_dir or not os.path.exists(data_dir):
            return locations
<<<<<<< HEAD

        if not self.has_input_data():
            return locations
=======
            
        # Handle ZIP archives
        if data_dir.endswith('.zip') and zipfile.is_zipfile(data_dir):
            with zipfile.ZipFile(data_dir, 'r') as zip_ref:
                temp_dir = os.path.join(self.data_dir, "temp_yelp_extract")
                os.makedirs(temp_dir, exist_ok=True)
                zip_ref.extractall(temp_dir)
                data_dir = temp_dir

        # Special handling: Yelp Academic Dataset (NDJSON files per entity)
        # Common filenames: yelp_academic_dataset_business.json, _review.json, _tip.json, _user.json, _checkin.json
        try:
            acad_business = None
            # Look for academic dataset business file
            for pattern in [
                "**/yelp_academic_dataset_business.json",
                "**/business.json",
            ]:
                matches = glob.glob(os.path.join(data_dir, pattern), recursive=True)
                if matches:
                    acad_business = matches[0]
                    break
            if acad_business:
                locations.extend(self._process_academic_business(acad_business, target, date_from, date_to))
        except Exception as e:
            print(f"Error processing Yelp academic dataset: {e}")
>>>>>>> 23351358
                
        # Process JSON files (Yelp user data exports)
        json_locations = self._process_json_files(data_dir, target, attempt_geocoding, date_from, date_to)
        locations.extend(json_locations)
        
        # Process CSV files (saved business lists, reviews)
        csv_locations = self._process_csv_files(data_dir, target, attempt_geocoding, date_from, date_to)
        locations.extend(csv_locations)
        
        # Process bookmarks HTML files (saved from Yelp bookmarks page)
        html_locations = self._process_html_files(data_dir, target, attempt_geocoding, date_from, date_to)
        locations.extend(html_locations)
        
        return locations

    def search_for_targets(self, search_term: str) -> List[Dict[str, Any]]:
        """Return candidate Yelp businesses matching the search term.

        This scans the Yelp Academic Dataset business file (NDJSON) under the
        configured data directory and returns up to a reasonable number of
        candidates. Each candidate contains:
          - targetId: the Yelp business_id when available, otherwise a name slug
          - targetName: business name
          - pluginName: "Yelp"
        """
        results: List[Dict[str, Any]] = []
        try:
            data_dir = self.config.get("data_directory", "")
            if not search_term or not data_dir or not os.path.exists(data_dir):
                return results

            # Locate the academic business NDJSON file
            acad_business = None
            for pattern in [
                "**/yelp_academic_dataset_business.json",
                "**/business.json",
            ]:
                matches = glob.glob(os.path.join(data_dir, pattern), recursive=True)
                if matches:
                    acad_business = matches[0]
                    break

            if not acad_business or not os.path.exists(acad_business):
                return results

            term_lower = search_term.lower()
            seen_ids = set()
            seen_names = set()
            max_results = 200  # cap to keep UI responsive

            with open(acad_business, 'r', encoding='utf-8', errors='ignore') as f:
                for line in f:
                    if len(results) >= max_results:
                        break
                    line = line.strip()
                    if not line:
                        continue
                    try:
                        obj = json.loads(line)
                    except Exception:
                        # If the file is not strict NDJSON and contains arrays/objects
                        try:
                            obj = json.loads(line) if line.startswith('{') else None
                        except Exception:
                            obj = None
                    if not isinstance(obj, dict):
                        continue

                    name = obj.get('name') or obj.get('business_name')
                    if not name or term_lower not in name.lower():
                        continue

                    business_id = obj.get('business_id') or obj.get('id')
                    target_id = None
                    if business_id:
                        if business_id in seen_ids:
                            continue
                        seen_ids.add(business_id)
                        target_id = str(business_id)
                    else:
                        # Fallback to name-based de-duplication
                        key = name.strip().lower()
                        if key in seen_names:
                            continue
                        seen_names.add(key)
                        target_id = key

                    results.append({
                        'targetId': target_id,
                        'targetName': name,
                        'pluginName': self.name,
                    })
        except Exception:
            # Best-effort; don't propagate UI errors from dataset scanning
            pass
        return results

    def _process_academic_business(self, business_path: str, target: str,
                                   date_from: Optional[datetime],
                                   date_to: Optional[datetime]) -> List[LocationPoint]:
        """Parse Yelp Academic Dataset business file (NDJSON) and return locations.

        Notes:
        - Each line is a JSON object representing a business.
        - Coordinates are top-level fields: latitude, longitude.
        - Address components include: address, city, state, postal_code.
        - We filter by target (case-insensitive substring) against business name if provided.
        - Reviews/timestamps are in separate files; we set timestamp to now if none.
        """
        results: List[LocationPoint] = []
        try:
            with open(business_path, 'r', encoding='utf-8', errors='ignore') as f:
                for line in f:
                    line = line.strip()
                    if not line:
                        continue
                    try:
                        obj = json.loads(line)
                    except Exception:
                        # Some distributions use a JSON array; fallback
                        try:
                            data = json.loads(line)
                            if isinstance(data, dict):
                                obj = data
                            else:
                                continue
                        except Exception:
                            continue

                    # Required fields
                    name = obj.get('name') or obj.get('business_name')
                    lat = obj.get('latitude')
                    lon = obj.get('longitude')
                    if lat is None or lon is None:
                        continue

                    if target and target.strip():
                        if not name or target.lower() not in name.lower():
                            continue

                    # Compose address context
                    parts = []
                    for key in ['address', 'address1', 'address2', 'address3']:
                        val = obj.get(key)
                        if val:
                            parts.append(val)
                    city = obj.get('city')
                    state = obj.get('state')
                    postal = obj.get('postal_code')
                    if city: parts.append(city)
                    if state: parts.append(state)
                    if postal: parts.append(str(postal))
                    address = ", ".join([p for p in parts if p]) if parts else None

                    context = name or "Yelp Business"
                    if address:
                        context += f" at {address}"

                    # Timestamp: dataset doesn't include per-business timestamps; use now
                    ts = datetime.now()

                    try:
                        results.append(
                            LocationPoint(
                                latitude=float(lat),
                                longitude=float(lon),
                                timestamp=ts,
                                source="Yelp Academic",
                                context=context,
                            )
                        )
                    except Exception:
                        continue
        except Exception as e:
            print(f"Error reading academic business file: {e}")

        return results
    
    def _process_json_files(self, data_dir: str, target: str, attempt_geocoding: bool, 
                           date_from: Optional[datetime], date_to: Optional[datetime]) -> List[LocationPoint]:
        """Process JSON files containing Yelp data."""
        locations = []
        
        json_files = []
        for pattern in ["**/reviews.json", "**/bookmarks.json", "**/user_data.json", "*.json"]:
            json_files.extend(glob.glob(os.path.join(data_dir, pattern), recursive=True))
        
        for json_file in json_files:
            try:
                with open(json_file, 'r', encoding='utf-8', errors='ignore') as f:
                    data = json.load(f)
                    
                # Format 1: Direct list of reviews/bookmarks
                if isinstance(data, list):
                    for item in data:
                        if not isinstance(item, dict):
                            continue
                            
                        # Process business info
                        business = item.get('business')
                        if business and isinstance(business, dict):
                            loc = self._extract_business_location(business, item, attempt_geocoding, date_from, date_to)
                            if loc:
                                locations.append(loc)
                
                # Format 2: Reviews under a key
                elif isinstance(data, dict):
                    # Try various possible keys for reviews/bookmarks
                    for key in ['reviews', 'bookmarks', 'businesses', 'user_reviews']:
                        if key in data and isinstance(data[key], list):
                            for item in data[key]:
                                if not isinstance(item, dict):
                                    continue
                                    
                                # Process business info
                                business = item.get('business')
                                if business and isinstance(business, dict):
                                    loc = self._extract_business_location(business, item, attempt_geocoding, date_from, date_to)
                                    if loc:
                                        locations.append(loc)
            except Exception as e:
                print(f"Error processing JSON file {json_file}: {e}")
        
        return locations
    
    def _process_csv_files(self, data_dir: str, target: str, attempt_geocoding: bool,
                          date_from: Optional[datetime], date_to: Optional[datetime]) -> List[LocationPoint]:
        """Process CSV files containing Yelp data."""
        locations = []
        
        csv_files = []
        for pattern in ["*.csv"]:
            csv_files.extend(glob.glob(os.path.join(data_dir, pattern), recursive=True))
        
        for csv_file in csv_files:
            try:
                with open(csv_file, 'r', encoding='utf-8', errors='ignore') as f:
                    reader = csv.reader(f)
                    headers = next(reader, None)
                    
                    # Skip if no headers
                    if not headers:
                        continue
                    
                    # Identify columns that might contain business data
                    business_name_col = None
                    address_col = None
                    lat_col = None
                    lon_col = None
                    date_col = None
                    
                    for i, header in enumerate(headers):
                        header_lower = header.lower()
                        if any(name in header_lower for name in ['business', 'name', 'restaurant', 'store']):
                            business_name_col = i
                        elif any(addr in header_lower for addr in ['address', 'location']):
                            address_col = i
                        elif 'latitude' in header_lower or header_lower == 'lat':
                            lat_col = i
                        elif 'longitude' in header_lower or header_lower == 'lon' or header_lower == 'lng':
                            lon_col = i
                        elif any(date in header_lower for date in ['date', 'visited', 'timestamp']):
                            date_col = i
                    
                    # Skip if we can't identify necessary columns
                    if business_name_col is None:
                        continue
                    
                    for row in reader:
                        try:
                            if len(row) <= business_name_col:
                                continue
                                
                            business_name = row[business_name_col]
                            if not business_name:
                                continue
                            
                            # Get coordinates if available
                            lat = None
                            lon = None
                            if lat_col is not None and lon_col is not None and len(row) > max(lat_col, lon_col):
                                try:
                                    lat = float(row[lat_col]) if row[lat_col] else None
                                    lon = float(row[lon_col]) if row[lon_col] else None
                                except ValueError:
                                    lat = None
                                    lon = None
                            
                            # Get address if available
                            address = None
                            if address_col is not None and len(row) > address_col:
                                address = row[address_col]
                            
                            # Try geocoding if we don't have coordinates but have an address
                            if (lat is None or lon is None) and address and attempt_geocoding:
                                lat, lon = self.geocoder.geocode(f"{business_name}, {address}")
                            
                            # If we still don't have coordinates but have a business name, try geocoding just the name
                            if (lat is None or lon is None) and attempt_geocoding:
                                lat, lon = self.geocoder.geocode(business_name)
                            
                            # Skip if we couldn't determine coordinates
                            if lat is None or lon is None:
                                continue
                            
                            # Get date if available
                            timestamp = datetime.now()
                            if date_col is not None and len(row) > date_col and row[date_col]:
                                try:
                                    for fmt in ["%Y-%m-%d", "%m/%d/%Y", "%d/%m/%Y", "%Y-%m-%d %H:%M:%S"]:
                                        try:
                                            timestamp = datetime.strptime(row[date_col], fmt)
                                            break
                                        except ValueError:
                                            continue
                                except Exception:
                                    pass
                            
                            # Apply date filters
                            if date_from and timestamp < date_from:
                                continue
                            if date_to and timestamp > date_to:
                                continue
                            
                            # Create context
                            context = business_name
                            if address:
                                context += f" at {address}"
                            
                            locations.append(
                                LocationPoint(
                                    latitude=lat,
                                    longitude=lon,
                                    timestamp=timestamp,
                                    source="Yelp Business",
                                    context=context
                                )
                            )
                        except Exception as e:
                            print(f"Error processing CSV row: {e}")
            except Exception as e:
                print(f"Error processing CSV file {csv_file}: {e}")
        
        return locations
    
    def _process_html_files(self, data_dir: str, target: str, attempt_geocoding: bool,
                           date_from: Optional[datetime], date_to: Optional[datetime]) -> List[LocationPoint]:
        """Process HTML files containing Yelp bookmarks or reviews."""
        locations = []
        
        html_files = []
        for pattern in ["*.html", "*.htm"]:
            html_files.extend(glob.glob(os.path.join(data_dir, pattern), recursive=True))
        
        for html_file in html_files:
            try:
                with open(html_file, 'r', encoding='utf-8', errors='ignore') as f:
                    content = f.read()
                
                # Look for Yelp business name patterns
                business_matches = re.finditer(r'<[^>]*class="[^"]*business-name[^"]*"[^>]*>(.*?)</a>', content, re.IGNORECASE)
                
                for match in business_matches:
                    try:
                        business_name = re.sub(r'<[^>]*>', '', match.group(1)).strip()
                        if not business_name:
                            continue
                        
                        # Look for address in nearby HTML
                        address = None
                        context_around = content[max(0, match.start() - 200):min(len(content), match.end() + 200)]
                        address_match = re.search(r'<[^>]*class="[^"]*address[^"]*"[^>]*>(.*?)</[a-z]+>', context_around, re.IGNORECASE)
                        if address_match:
                            address = re.sub(r'<[^>]*>', '', address_match.group(1)).strip()
                        
                        # Look for date in nearby HTML
                        timestamp = datetime.now()
                        date_match = re.search(r'<[^>]*class="[^"]*date[^"]*"[^>]*>(.*?)</[a-z]+>', context_around, re.IGNORECASE)
                        if date_match:
                            date_text = re.sub(r'<[^>]*>', '', date_match.group(1)).strip()
                            # Try to parse common date formats
                            for fmt in ["%Y-%m-%d", "%m/%d/%Y", "%d/%m/%Y", "%B %d, %Y"]:
                                try:
                                    timestamp = datetime.strptime(date_text, fmt)
                                    break
                                except ValueError:
                                    continue
                        
                        # Apply date filters
                        if date_from and timestamp < date_from:
                            continue
                        if date_to and timestamp > date_to:
                            continue
                        
                        # Try geocoding the business
                        lat = None
                        lon = None
                        if attempt_geocoding:
                            if address:
                                lat, lon = self.geocoder.geocode(f"{business_name}, {address}")
                            
                            # If we still don't have coordinates, try just the business name
                            if lat is None or lon is None:
                                lat, lon = self.geocoder.geocode(business_name)
                        
                        if lat is not None and lon is not None:
                            context = business_name
                            if address:
                                context += f" at {address}"
                            
                            locations.append(
                                LocationPoint(
                                    latitude=lat,
                                    longitude=lon,
                                    timestamp=timestamp,
                                    source="Yelp HTML Export",
                                    context=context
                                )
                            )
                    except Exception as e:
                        print(f"Error processing business match: {e}")
            except Exception as e:
                print(f"Error processing HTML file {html_file}: {e}")
                
        return locations
    
    def _extract_business_location(self, business: Dict, item: Dict, attempt_geocoding: bool,
                                 date_from: Optional[datetime], date_to: Optional[datetime]) -> Optional[LocationPoint]:
        """Extract location data from a business object."""
        try:
            # Get business name
            business_name = business.get('name', 'Unknown Business')
            
            # Get coordinates if available directly
            lat = None
            lon = None
            
            # Check if coordinates are available in business object
            coordinates = business.get('coordinates')
            if coordinates and isinstance(coordinates, dict):
                lat = coordinates.get('latitude')
                lon = coordinates.get('longitude')
                
            # Extract address components
            address = None
            location = business.get('location')
            if location and isinstance(location, dict):
                address_parts = location.get('display_address', [])
                if address_parts:
                    address = ", ".join(address_parts)
            
            # Try geocoding if we don't have coordinates but have an address
            if (lat is None or lon is None) and address and attempt_geocoding:
                lat, lon = self.geocoder.geocode(f"{business_name}, {address}")
            
            # If we still don't have coordinates, try just the business name
            if (lat is None or lon is None) and attempt_geocoding:
                lat, lon = self.geocoder.geocode(business_name)
            
            # Skip if we couldn't determine coordinates
            if lat is None or lon is None:
                return None
            
            # Get timestamp from item (review date or visit date)
            timestamp = datetime.now()
            
            # Try to extract date from different possible fields
            for date_field in ['time_created', 'created_at', 'date', 'visit_date']:
                if date_field in item and item[date_field]:
                    date_value = item[date_field]
                    if isinstance(date_value, str):
                        # Try different date formats
                        for fmt in ["%Y-%m-%d", "%Y-%m-%dT%H:%M:%S%z", "%Y-%m-%dT%H:%M:%S", "%m/%d/%Y"]:
                            try:
                                timestamp = datetime.strptime(date_value, fmt)
                                break
                            except ValueError:
                                continue
                    break
            
            # Apply date filters
            if date_from and timestamp < date_from:
                return None
            if date_to and timestamp > date_to:
                return None
            
            # Create context string
            context = business_name
            
            # Add address if available
            if address:
                context += f" at {address}"
            
            # Add rating if available
            if 'rating' in item:
                rating = item['rating']
                stars = "★" * int(rating) + "☆" * (5 - int(rating))
                context += f" | Rating: {stars} ({rating}/5)"
            
            # Create location point
            return LocationPoint(
                latitude=float(lat),
                longitude=float(lon),
                timestamp=timestamp,
                source="Yelp Business",
                context=context
            )
        
        except Exception as e:
            print(f"Error extracting business location: {e}")
        return None<|MERGE_RESOLUTION|>--- conflicted
+++ resolved
@@ -40,11 +40,6 @@
 
         if not data_dir or not os.path.exists(data_dir):
             return locations
-<<<<<<< HEAD
-
-        if not self.has_input_data():
-            return locations
-=======
             
         # Handle ZIP archives
         if data_dir.endswith('.zip') and zipfile.is_zipfile(data_dir):
@@ -71,7 +66,6 @@
                 locations.extend(self._process_academic_business(acad_business, target, date_from, date_to))
         except Exception as e:
             print(f"Error processing Yelp academic dataset: {e}")
->>>>>>> 23351358
                 
         # Process JSON files (Yelp user data exports)
         json_locations = self._process_json_files(data_dir, target, attempt_geocoding, date_from, date_to)

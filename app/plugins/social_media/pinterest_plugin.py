--- conflicted
+++ resolved
@@ -2,30 +2,14 @@
 import logging
 import re
 from datetime import datetime
-<<<<<<< HEAD
-from typing import Any, Dict, List, Optional, Tuple
-
-from app.plugins.base_plugin import LocationPoint
-=======
 from typing import List, Dict, Any, Optional, Tuple
 from app.plugins.base_plugin import BasePlugin, LocationPoint
->>>>>>> 8055da29
 from app.plugins.geocoding_helper import GeocodingHelper
 from app.plugins.social_media.base import ArchiveSocialMediaPlugin
 
 logger = logging.getLogger(__name__)
 
 class PinterestPlugin(ArchiveSocialMediaPlugin):
-<<<<<<< HEAD
-    data_source_url = "https://www.pinterest.com"
-    collection_terms = (
-        "Pinterest headquarters",
-        "Pinterest office",
-        "Pinterest data center",
-    )
-
-=======
->>>>>>> 8055da29
     def __init__(self) -> None:
         super().__init__(
             name="Pinterest",
@@ -33,8 +17,6 @@
             temp_subdir="temp_pinterest_extract",
         )
         self.geocoder = GeocodingHelper()
-<<<<<<< HEAD
-=======
     
     def is_configured(self) -> Tuple[bool, str]:
         """Check if the plugin is properly configured"""
@@ -43,7 +25,6 @@
 
         data_dir = self.get_data_directory()
         return False, f"Add Pinterest exports to {data_dir}"
->>>>>>> 8055da29
 
     def get_configuration_options(self) -> List[Dict[str, Any]]:
         return [
@@ -60,23 +41,6 @@
     def collect_locations(self, target: str, date_from: Optional[datetime] = None,
                          date_to: Optional[datetime] = None) -> List[LocationPoint]:
         """Collect location data from Pinterest data export"""
-<<<<<<< HEAD
-        collected = self.load_collected_locations(
-            target=target, date_from=date_from, date_to=date_to
-        )
-        if collected is not None:
-            return collected
-
-        locations: List[LocationPoint] = []
-
-        archive_root = self.resolve_archive_root()
-        if archive_root is None:
-            logger.warning("Pinterest data directory not found")
-            return locations
-
-        attempt_geocoding = self.config.get("attempt_geocoding", True)
-
-=======
         locations = []
         if not self.has_input_data():
             logger.warning("Pinterest data directory has no content")
@@ -89,7 +53,6 @@
             logger.warning("Pinterest data directory not found")
             return locations
         
->>>>>>> 8055da29
         # Look for Pinterest data files that may contain location information
         # 1. Pins data
         pin_patterns = ["**/pins*.json", "**/pins.json", "**/board_pins*.json"]

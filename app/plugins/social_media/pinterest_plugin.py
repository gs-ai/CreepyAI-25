--- conflicted
+++ resolved
@@ -2,22 +2,15 @@
 import logging
 import re
 from datetime import datetime
-<<<<<<< HEAD
-from typing import List, Dict, Any, Optional, Tuple
-from app.plugins.base_plugin import BasePlugin, LocationPoint
-=======
 from typing import Any, Dict, List, Optional, Tuple
 
 from app.plugins.base_plugin import LocationPoint
->>>>>>> e8e72017
 from app.plugins.geocoding_helper import GeocodingHelper
 from app.plugins.social_media.base import ArchiveSocialMediaPlugin
 
 logger = logging.getLogger(__name__)
 
 class PinterestPlugin(ArchiveSocialMediaPlugin):
-<<<<<<< HEAD
-=======
     data_source_url = "https://www.pinterest.com"
     collection_terms = (
         "Pinterest headquarters",
@@ -25,7 +18,6 @@
         "Pinterest data center",
     )
 
->>>>>>> e8e72017
     def __init__(self) -> None:
         super().__init__(
             name="Pinterest",
@@ -33,17 +25,6 @@
             temp_subdir="temp_pinterest_extract",
         )
         self.geocoder = GeocodingHelper()
-<<<<<<< HEAD
-    
-    def is_configured(self) -> Tuple[bool, str]:
-        """Check if the plugin is properly configured"""
-        if self.has_input_data():
-            return True, "Pinterest plugin is configured"
-
-        data_dir = self.get_data_directory()
-        return False, f"Add Pinterest exports to {data_dir}"
-=======
->>>>>>> e8e72017
 
     def get_configuration_options(self) -> List[Dict[str, Any]]:
         return [
@@ -60,20 +41,6 @@
     def collect_locations(self, target: str, date_from: Optional[datetime] = None,
                          date_to: Optional[datetime] = None) -> List[LocationPoint]:
         """Collect location data from Pinterest data export"""
-<<<<<<< HEAD
-        locations = []
-        if not self.has_input_data():
-            logger.warning("Pinterest data directory has no content")
-            return locations
-
-        data_dir = self.prepare_data_directory("temp_pinterest_extract")
-        attempt_geocoding = self.config.get("attempt_geocoding", True)
-
-        if not data_dir or not os.path.exists(data_dir):
-            logger.warning("Pinterest data directory not found")
-            return locations
-        
-=======
         collected = self.load_collected_locations(
             target=target, date_from=date_from, date_to=date_to
         )
@@ -89,7 +56,6 @@
 
         attempt_geocoding = self.config.get("attempt_geocoding", True)
 
->>>>>>> e8e72017
         # Look for Pinterest data files that may contain location information
         # 1. Pins data
         pin_patterns = ["**/pins*.json", "**/pins.json", "**/board_pins*.json"]

--- conflicted
+++ resolved
@@ -4,15 +4,9 @@
 import os
 import re
 from datetime import datetime
-<<<<<<< HEAD
-from typing import Any, Dict, List, Optional, Tuple
-
-from app.plugins.base_plugin import LocationPoint
-=======
 from typing import List, Dict, Any, Optional, Tuple
 import logging
 from app.plugins.base_plugin import BasePlugin, LocationPoint
->>>>>>> 1569fd1f
 from app.plugins.geocoding_helper import GeocodingHelper
 from app.plugins.social_media.base import ArchiveSocialMediaPlugin
 
@@ -26,8 +20,6 @@
             temp_subdir="temp_tiktok_extract",
         )
         self.geocoder = GeocodingHelper()
-<<<<<<< HEAD
-=======
     
     def is_configured(self) -> Tuple[bool, str]:
         """Check if the plugin is properly configured"""
@@ -36,7 +28,6 @@
 
         data_dir = self.get_data_directory()
         return False, f"Add TikTok exports to {data_dir}"
->>>>>>> 1569fd1f
 
     def get_configuration_options(self) -> List[Dict[str, Any]]:
         return [
@@ -53,17 +44,6 @@
     def collect_locations(self, target: str, date_from: Optional[datetime] = None, 
                           date_to: Optional[datetime] = None) -> List[LocationPoint]:
         """Collect location data from TikTok data export"""
-<<<<<<< HEAD
-        locations: List[LocationPoint] = []
-
-        archive_root = self.resolve_archive_root()
-        if archive_root is None:
-            logger.warning("TikTok data directory not found")
-            return locations
-
-        data_dir = str(archive_root)
-        attempt_geocoding = self.config.get("attempt_geocoding", True)
-=======
         locations = []
         if not self.has_input_data():
             logger.warning("TikTok data directory has no content")
@@ -75,7 +55,6 @@
         if not data_dir or not os.path.exists(data_dir):
             logger.warning("TikTok data directory not found")
             return locations
->>>>>>> 1569fd1f
         
         # Look for different types of TikTok data files that might contain location data
         

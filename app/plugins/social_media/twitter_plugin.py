import glob
<<<<<<< HEAD
from datetime import datetime
from typing import List, Dict, Any, Optional
=======
import json
>>>>>>> e8e72017
import logging
import os
from datetime import datetime
from typing import Any, Dict, List, Optional

from app.plugins.base_plugin import LocationPoint
from app.plugins.social_media.base import ArchiveSocialMediaPlugin

logger = logging.getLogger(__name__)

class TwitterPlugin(ArchiveSocialMediaPlugin):
<<<<<<< HEAD
=======
    data_source_url = "https://twitter.com"
    collection_terms = (
        "Twitter headquarters",
        "X Corp office",
        "Twitter data center",
    )

>>>>>>> e8e72017
    def __init__(self) -> None:
        super().__init__(
            name="Twitter",
            description="Extract location data from Twitter archive files without API",
            temp_subdir="temp_twitter_extract",
        )
    
    def is_configured(self):
        legacy_archive = self.config.get("archive_location", "")
        if legacy_archive and os.path.exists(legacy_archive):
            return True, "TwitterPlugin is configured"

        if self.has_input_data():
            return True, "TwitterPlugin is configured"

        data_dir = self.get_data_directory()
        return False, f"Add Twitter exports to {data_dir}"

    def get_configuration_options(self) -> List[Dict[str, Any]]:
        return []
    
    def collect_locations(self, target: str, date_from: Optional[datetime] = None, 
                         date_to: Optional[datetime] = None) -> List[LocationPoint]:
<<<<<<< HEAD
        locations = []
        archive_location = self.config.get("archive_location", "")

        if not (archive_location and os.path.exists(archive_location)):
            if not self.has_input_data():
                return locations
            archive_location = self.prepare_data_directory("temp_twitter_extract")

        if not archive_location or not os.path.exists(archive_location):
            return locations
        
=======
        collected = self.load_collected_locations(
            target=target, date_from=date_from, date_to=date_to
        )
        if collected is not None:
            return collected

        locations: List[LocationPoint] = []
        configured_archive = self.config.get("archive_location", "")

        archive_location: Optional[str] = None
        if configured_archive:
            candidate = os.path.expanduser(configured_archive)
            if os.path.exists(candidate):
                archive_location = candidate

        if archive_location is None:
            archive_root = self.resolve_archive_root()
            if archive_root is None:
                return locations
            archive_location = str(archive_root)

>>>>>>> e8e72017
        # Look for tweet.js or tweets.json files
        tweet_files = []
        for pattern in ["**/tweet.js", "**/tweets.json", "**/tweet_*.js"]:
            tweet_files.extend(glob.glob(os.path.join(archive_location, pattern), recursive=True))
        
        for tweet_file in tweet_files:
            try:
                with open(tweet_file, 'r', encoding='utf-8') as f:
                    content = f.read()
                    # Twitter archives often prefix JSON with a variable assignment
                    if content.startswith("window.YTD.tweet"):
                        content = content[content.index('['):]
                    
                    tweets = json.loads(content)
                    
                    # Handle different archive formats
                    if isinstance(tweets, dict) and "tweets" in tweets:
                        tweets = tweets["tweets"]
                    
                    for tweet in tweets:
                        # Handle different archive formats
                        if isinstance(tweet, dict) and "tweet" in tweet:
                            tweet = tweet["tweet"]
                        
                        if "geo" in tweet and tweet["geo"] and "coordinates" in tweet["geo"]:
                            coords = tweet["geo"]["coordinates"]
                            lat, lon = coords[0], coords[1]
                            
                            # Get timestamp
                            created_at = tweet.get("created_at")
                            if created_at:
                                try:
                                    tweet_time = datetime.strptime(
                                        created_at, "%a %b %d %H:%M:%S %z %Y"
                                    )
                                except ValueError:
                                    try:
                                        tweet_time = datetime.fromisoformat(created_at)
                                    except ValueError:
                                        tweet_time = datetime.now()
                            else:
                                tweet_time = datetime.now()
                            
                            # Filter by date if needed
                            if date_from and tweet_time < date_from:
                                continue
                            if date_to and tweet_time > date_to:
                                continue
                            
                            context = tweet.get("full_text", tweet.get("text", ""))
                            
                            locations.append(
                                LocationPoint(
                                    latitude=lat,
                                    longitude=lon,
                                    timestamp=tweet_time,
                                    source=f"Twitter - {tweet.get('id_str', 'Unknown')}",
                                    context=context[:200]
                                )
                            )
            except Exception as e:
                logger.error(f"Error processing {tweet_file}: {e}")
                
        return locations<|MERGE_RESOLUTION|>--- conflicted
+++ resolved
@@ -1,10 +1,5 @@
 import glob
-<<<<<<< HEAD
-from datetime import datetime
-from typing import List, Dict, Any, Optional
-=======
 import json
->>>>>>> e8e72017
 import logging
 import os
 from datetime import datetime
@@ -16,8 +11,6 @@
 logger = logging.getLogger(__name__)
 
 class TwitterPlugin(ArchiveSocialMediaPlugin):
-<<<<<<< HEAD
-=======
     data_source_url = "https://twitter.com"
     collection_terms = (
         "Twitter headquarters",
@@ -25,7 +18,6 @@
         "Twitter data center",
     )
 
->>>>>>> e8e72017
     def __init__(self) -> None:
         super().__init__(
             name="Twitter",
@@ -49,19 +41,6 @@
     
     def collect_locations(self, target: str, date_from: Optional[datetime] = None, 
                          date_to: Optional[datetime] = None) -> List[LocationPoint]:
-<<<<<<< HEAD
-        locations = []
-        archive_location = self.config.get("archive_location", "")
-
-        if not (archive_location and os.path.exists(archive_location)):
-            if not self.has_input_data():
-                return locations
-            archive_location = self.prepare_data_directory("temp_twitter_extract")
-
-        if not archive_location or not os.path.exists(archive_location):
-            return locations
-        
-=======
         collected = self.load_collected_locations(
             target=target, date_from=date_from, date_to=date_to
         )
@@ -83,7 +62,6 @@
                 return locations
             archive_location = str(archive_root)
 
->>>>>>> e8e72017
         # Look for tweet.js or tweets.json files
         tweet_files = []
         for pattern in ["**/tweet.js", "**/tweets.json", "**/tweet_*.js"]:

import glob
<<<<<<< HEAD
import json
=======
from datetime import datetime
from typing import List, Dict, Any, Optional
>>>>>>> e526ed92
import logging
import os
from datetime import datetime
from typing import Any, Dict, List, Optional

from app.plugins.base_plugin import LocationPoint
from app.plugins.social_media.base import ArchiveSocialMediaPlugin

logger = logging.getLogger(__name__)

class TwitterPlugin(ArchiveSocialMediaPlugin):
<<<<<<< HEAD
    data_source_url = "https://twitter.com"
    collection_terms = (
        "Twitter headquarters",
        "X Corp office",
        "Twitter data center",
    )

=======
>>>>>>> e526ed92
    def __init__(self) -> None:
        super().__init__(
            name="Twitter",
            description="Extract location data from Twitter archive files without API",
            temp_subdir="temp_twitter_extract",
        )
    
    def is_configured(self):
        legacy_archive = self.config.get("archive_location", "")
        if legacy_archive and os.path.exists(legacy_archive):
            return True, "TwitterPlugin is configured"

        if self.has_input_data():
            return True, "TwitterPlugin is configured"

        data_dir = self.get_data_directory()
        return False, f"Add Twitter exports to {data_dir}"

    def get_configuration_options(self) -> List[Dict[str, Any]]:
        return []
    
    def collect_locations(self, target: str, date_from: Optional[datetime] = None, 
                         date_to: Optional[datetime] = None) -> List[LocationPoint]:
<<<<<<< HEAD
        collected = self.load_collected_locations(
            target=target, date_from=date_from, date_to=date_to
        )
        if collected is not None:
            return collected

        locations: List[LocationPoint] = []
        configured_archive = self.config.get("archive_location", "")

        archive_location: Optional[str] = None
        if configured_archive:
            candidate = os.path.expanduser(configured_archive)
            if os.path.exists(candidate):
                archive_location = candidate

        if archive_location is None:
            archive_root = self.resolve_archive_root()
            if archive_root is None:
                return locations
            archive_location = str(archive_root)

=======
        locations = []
        archive_location = self.config.get("archive_location", "")

        if not (archive_location and os.path.exists(archive_location)):
            if not self.has_input_data():
                return locations
            archive_location = self.prepare_data_directory("temp_twitter_extract")

        if not archive_location or not os.path.exists(archive_location):
            return locations
        
>>>>>>> e526ed92
        # Look for tweet.js or tweets.json files
        tweet_files = []
        for pattern in ["**/tweet.js", "**/tweets.json", "**/tweet_*.js"]:
            tweet_files.extend(glob.glob(os.path.join(archive_location, pattern), recursive=True))
        
        for tweet_file in tweet_files:
            try:
                with open(tweet_file, 'r', encoding='utf-8') as f:
                    content = f.read()
                    # Twitter archives often prefix JSON with a variable assignment
                    if content.startswith("window.YTD.tweet"):
                        content = content[content.index('['):]
                    
                    tweets = json.loads(content)
                    
                    # Handle different archive formats
                    if isinstance(tweets, dict) and "tweets" in tweets:
                        tweets = tweets["tweets"]
                    
                    for tweet in tweets:
                        # Handle different archive formats
                        if isinstance(tweet, dict) and "tweet" in tweet:
                            tweet = tweet["tweet"]
                        
                        if "geo" in tweet and tweet["geo"] and "coordinates" in tweet["geo"]:
                            coords = tweet["geo"]["coordinates"]
                            lat, lon = coords[0], coords[1]
                            
                            # Get timestamp
                            created_at = tweet.get("created_at")
                            if created_at:
                                try:
                                    tweet_time = datetime.strptime(
                                        created_at, "%a %b %d %H:%M:%S %z %Y"
                                    )
                                except ValueError:
                                    try:
                                        tweet_time = datetime.fromisoformat(created_at)
                                    except ValueError:
                                        tweet_time = datetime.now()
                            else:
                                tweet_time = datetime.now()
                            
                            # Filter by date if needed
                            if date_from and tweet_time < date_from:
                                continue
                            if date_to and tweet_time > date_to:
                                continue
                            
                            context = tweet.get("full_text", tweet.get("text", ""))
                            
                            locations.append(
                                LocationPoint(
                                    latitude=lat,
                                    longitude=lon,
                                    timestamp=tweet_time,
                                    source=f"Twitter - {tweet.get('id_str', 'Unknown')}",
                                    context=context[:200]
                                )
                            )
            except Exception as e:
                logger.error(f"Error processing {tweet_file}: {e}")
                
        return locations<|MERGE_RESOLUTION|>--- conflicted
+++ resolved
@@ -1,10 +1,6 @@
 import glob
-<<<<<<< HEAD
-import json
-=======
 from datetime import datetime
 from typing import List, Dict, Any, Optional
->>>>>>> e526ed92
 import logging
 import os
 from datetime import datetime
@@ -16,16 +12,6 @@
 logger = logging.getLogger(__name__)
 
 class TwitterPlugin(ArchiveSocialMediaPlugin):
-<<<<<<< HEAD
-    data_source_url = "https://twitter.com"
-    collection_terms = (
-        "Twitter headquarters",
-        "X Corp office",
-        "Twitter data center",
-    )
-
-=======
->>>>>>> e526ed92
     def __init__(self) -> None:
         super().__init__(
             name="Twitter",
@@ -49,29 +35,6 @@
     
     def collect_locations(self, target: str, date_from: Optional[datetime] = None, 
                          date_to: Optional[datetime] = None) -> List[LocationPoint]:
-<<<<<<< HEAD
-        collected = self.load_collected_locations(
-            target=target, date_from=date_from, date_to=date_to
-        )
-        if collected is not None:
-            return collected
-
-        locations: List[LocationPoint] = []
-        configured_archive = self.config.get("archive_location", "")
-
-        archive_location: Optional[str] = None
-        if configured_archive:
-            candidate = os.path.expanduser(configured_archive)
-            if os.path.exists(candidate):
-                archive_location = candidate
-
-        if archive_location is None:
-            archive_root = self.resolve_archive_root()
-            if archive_root is None:
-                return locations
-            archive_location = str(archive_root)
-
-=======
         locations = []
         archive_location = self.config.get("archive_location", "")
 
@@ -83,7 +46,6 @@
         if not archive_location or not os.path.exists(archive_location):
             return locations
         
->>>>>>> e526ed92
         # Look for tweet.js or tweets.json files
         tweet_files = []
         for pattern in ["**/tweet.js", "**/tweets.json", "**/tweet_*.js"]:

--- conflicted
+++ resolved
@@ -40,13 +40,7 @@
         self._import_root = Path(get_user_data_dir()) / "imports"
         self._import_root.mkdir(parents=True, exist_ok=True)
 
-<<<<<<< HEAD
-        directory_name = self._normalise_directory_name(data_directory_name or self.name)
-
-        self._default_input_dir = self._import_root / directory_name
-=======
         self._default_input_dir = self._import_root / self._slugify_name(self.name)
->>>>>>> e526ed92
         self._default_input_dir.mkdir(parents=True, exist_ok=True)
 
         self.data_dir = os.path.join(
@@ -172,27 +166,6 @@
             slug = self.__class__.__name__.lower()
         return slug.lower()
 
-<<<<<<< HEAD
-    def _normalise_directory_name(self, value: str) -> str:
-        if not value:
-            return self._slugify_name(self.name)
-
-        value = value.strip()
-        if not value:
-            return self._slugify_name(self.name)
-
-        # Prevent path traversal while preserving descriptive names (including dots)
-        value = value.replace("\\", "_").replace("/", "_")
-
-        # Avoid names consisting solely of dots after sanitisation
-        cleaned = value.strip(".")
-        if not cleaned:
-            return self._slugify_name(self.name)
-
-        return value
-
-=======
->>>>>>> e526ed92
     def _extract_zipfile(self, zip_path: Path, temp_folder: str) -> str:
         target_dir = Path(self.data_dir) / temp_folder
         if target_dir.exists():

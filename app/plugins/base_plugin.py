--- conflicted
+++ resolved
@@ -40,13 +40,9 @@
         self._import_root = Path(get_user_data_dir()) / "imports"
         self._import_root.mkdir(parents=True, exist_ok=True)
 
-<<<<<<< HEAD
-        self._default_input_dir = self._import_root / self._slugify_name(self.name)
-=======
         directory_name = self._normalise_directory_name(data_directory_name or self.name)
 
         self._default_input_dir = self._import_root / directory_name
->>>>>>> e8e72017
         self._default_input_dir.mkdir(parents=True, exist_ok=True)
 
         self.data_dir = os.path.join(
@@ -172,8 +168,6 @@
             slug = self.__class__.__name__.lower()
         return slug.lower()
 
-<<<<<<< HEAD
-=======
     def _normalise_directory_name(self, value: str) -> str:
         if not value:
             return self._slugify_name(self.name)
@@ -192,7 +186,6 @@
 
         return value
 
->>>>>>> e8e72017
     def _extract_zipfile(self, zip_path: Path, temp_folder: str) -> str:
         target_dir = Path(self.data_dir) / temp_folder
         if target_dir.exists():

<<<<<<< HEAD
# CreepyAI-25 – OSINT Intelligence Platform

CreepyAI-25 is an open-source geolocation intelligence assistant that ingests, normalises, and correlates
offline-first datasets to help investigators surface actionable insights without relying on API keys or
account credentials.

## Feature Highlights

- **Managed ingest directories** – every plugin exposes a dedicated drop folder so you can preload exports
  and archives without browsing for paths at run time.
- **Automated social media collectors** – refresh OSINT datasets for supported platforms with a single
  command that dedupes records and preserves the latest evidence inside each plugin directory.
- **Local LLM analysis** – run privacy-preserving intelligence synthesis against collected data using locally
  installed Ollama models tuned for Apple Silicon laptops.
- **Credential-free operation** – work exclusively with offline exports and open datasets while keeping audit
  logs and chain-of-custody metadata intact.
- **Modular plugin ecosystem** – expand coverage with dedicated parsers, normalisers, and correlation
  engines for social media, email, location history, and OSINT archives.
- **Rich visualisation** – map locations, explore relationships, and generate reports directly from the
  CreepyAI-25 desktop interface.
=======

# CreepyAI - OSINT Assistant

CreepyAI is an open-source OSINT (Open Source Intelligence) assistant designed to help researchers, analysts, and cybersecurity professionals gather and analyze public information effectively.

## Features

- **Multi-platform Search**: Query multiple sources simultaneously
- **Credential-free Operation**: Work entirely with offline data exports and open data sources—no API keys or logins required
- **Data Visualization**: Visualize relationships between data points
- **Project Management**: Save and organize your research
- **Plugin System**: Extend functionality with custom plugins
- **Reporting**: Generate comprehensive reports
>>>>>>> 66dcd16f

## Quick Start

### Installation

1. **Create an environment**
   ```bash
   python -m venv .venv
   source .venv/bin/activate  # Windows: .venv\Scripts\activate
   pip install -r requirements.txt
   ```

2. **Launch the desktop app**
   ```bash
   python app/main.py
   ```

### Prepare Offline Datasets
<<<<<<< HEAD

1. Place exported archives for each plugin inside its managed ingest directory. CreepyAI-25 provisions the
   folders automatically on first launch:
   - **Linux**: `~/.local/share/CreepyAI/imports/<plugin_source>`
   - **macOS**: `~/Library/Application Support/CreepyAI/imports/<plugin_source>`
   - **Windows**: `%APPDATA%\CreepyAI\imports\<plugin_source>`

2. (Optional) Refresh the curated social media datasets without credentials:
=======

1. Place exported archives for each plugin inside its managed ingest directory. CreepyAI-25 provisions the
   folders automatically on first launch:
   - **Linux**: `~/.local/share/CreepyAI/imports/<plugin_source>`
   - **macOS**: `~/Library/Application Support/CreepyAI/imports/<plugin_source>`
   - **Windows**: `%APPDATA%\CreepyAI\imports\<plugin_source>`

CreepyAI supports plugins to extend its functionality. Plugins are stored in `~/.config/creepyai/plugins/` by default.

### Offline Data Imports

Each plugin now watches a dedicated ingest directory so you no longer need to browse for exports manually. Drop your ZIP archives or extracted folders into the matching subdirectory and enable the plugin's checkbox.

- **Linux**: `~/.local/share/creepyai/imports/<plugin_slug>`
- **macOS**: `~/Library/Application Support/CreepyAI/imports/<plugin_slug>`
- **Windows**: `%APPDATA%\CreepyAI\imports\<plugin_slug>`

The slug corresponds to the plugin name in lowercase with spaces replaced by underscores (for example, `Instagram` → `instagram`, `Email Analysis` → `email_analysis`). The configuration dialog displays the resolved path for each plugin as a reminder.

### Creating Plugins

To create a plugin:

1. Create a new Python file in the plugins directory
2. Inherit from the `BasePlugin` class
3. Implement the required methods
4. See `plugin_base.py` for more details

## Troubleshooting

### PyQt5 Issues

If you encounter Qt/PyQt5 errors:

1. **Run the diagnostic tool**:
>>>>>>> 66dcd16f
   ```bash
   python scripts/collect_social_media_data.py
   ```
   The collector downloads public location intelligence, deduplicates the payload, and stores a
   `collected_locations.json` file in each plugin directory.

### Run Local LLM Analysis
<<<<<<< HEAD

Use the new analysis CLI to correlate records and surface investigative leads with locally installed
Ollama models:

=======

Use the new analysis CLI to correlate records and surface investigative leads with locally installed
Ollama models:

>>>>>>> 66dcd16f
```bash
python scripts/analyze_intelligence.py "Subject Name" --focus "recent activity"
```

The command prints a structured summary, hotspot locations, and raw model outputs. Pass `--output json` to
emit machine-readable results or `--models` to specify a custom subset of installed models.

#### Recommended Ollama Models for MacBook Air M2 (16 GB RAM)
<<<<<<< HEAD

| Model Tag           | Approx. Size | Why it works well |
|---------------------|--------------|-------------------|
| `llama3.2:latest`   | ~2.0 GB      | Efficient distilled Llama 3.2 variant delivering balanced reasoning speed on Apple Silicon. |
| `phi4-mini:latest`  | ~2.5 GB      | Lightweight Phi-4 Mini tuned for investigative assistance with minimal memory footprint. |
| `wizardlm2:7b`      | ~4.1 GB      | Instruction-tuned WizardLM 2 model that excels at synthesising cross-source findings locally. |

All models are available through Ollama and operate entirely on-device.

## Additional Tooling

- `scripts/analyze_intelligence.py` – run local LLM-driven analysis across collected datasets.
- `scripts/collect_social_media_data.py` – maintain curated, deduplicated location payloads per plugin.
- `scripts/download_icons.py` – regenerate UI icons using canonical naming.

=======

| Model Tag           | Approx. Size | Why it works well |
|---------------------|--------------|-------------------|
| `llama3.2:latest`   | ~2.0 GB      | Efficient distilled Llama 3.2 variant delivering balanced reasoning speed on Apple Silicon. |
| `phi4-mini:latest`  | ~2.5 GB      | Lightweight Phi-4 Mini tuned for investigative assistance with minimal memory footprint. |
| `wizardlm2:7b`      | ~4.1 GB      | Instruction-tuned WizardLM 2 model that excels at synthesising cross-source findings locally. |

All models are available through Ollama and operate entirely on-device.

## Additional Tooling

- `scripts/analyze_intelligence.py` – run local LLM-driven analysis across collected datasets.
- `scripts/collect_social_media_data.py` – maintain curated, deduplicated location payloads per plugin.
- `scripts/download_icons.py` – regenerate UI icons using canonical naming.

>>>>>>> 66dcd16f
## Development Notes

- The plugin framework lives under `app/plugins/` with shared ingestion utilities in `app/plugins/base_plugin.py`.
- Social media plugins share infrastructure in `app/plugins/social_media/` and rely on the managed ingest
  directories created at runtime.
- New analysis helpers (data loading, local LLM orchestration, relationship graphing) are provided in
  `app/analysis/`.

### Testing

```bash
pytest
```

### Contributing

1. Fork the repository.
2. Create a feature branch (`git checkout -b feature/amazing-feature`).
3. Commit your changes (`git commit -m "Add some amazing feature"`).
4. Push to the branch (`git push origin feature/amazing-feature`).
5. Open a Pull Request.

## License

CreepyAI-25 is released under the MIT License – see `LICENSE` for details.

## Disclaimer

CreepyAI-25 is intended for lawful OSINT research by authorised practitioners. Ensure compliance with
applicable legislation, organisational policy, and terms of service for any datasets you ingest. The authors
are not responsible for misuse of this software.<|MERGE_RESOLUTION|>--- conflicted
+++ resolved
@@ -1,25 +1,3 @@
-<<<<<<< HEAD
-# CreepyAI-25 – OSINT Intelligence Platform
-
-CreepyAI-25 is an open-source geolocation intelligence assistant that ingests, normalises, and correlates
-offline-first datasets to help investigators surface actionable insights without relying on API keys or
-account credentials.
-
-## Feature Highlights
-
-- **Managed ingest directories** – every plugin exposes a dedicated drop folder so you can preload exports
-  and archives without browsing for paths at run time.
-- **Automated social media collectors** – refresh OSINT datasets for supported platforms with a single
-  command that dedupes records and preserves the latest evidence inside each plugin directory.
-- **Local LLM analysis** – run privacy-preserving intelligence synthesis against collected data using locally
-  installed Ollama models tuned for Apple Silicon laptops.
-- **Credential-free operation** – work exclusively with offline exports and open datasets while keeping audit
-  logs and chain-of-custody metadata intact.
-- **Modular plugin ecosystem** – expand coverage with dedicated parsers, normalisers, and correlation
-  engines for social media, email, location history, and OSINT archives.
-- **Rich visualisation** – map locations, explore relationships, and generate reports directly from the
-  CreepyAI-25 desktop interface.
-=======
 
 # CreepyAI - OSINT Assistant
 
@@ -33,7 +11,6 @@
 - **Project Management**: Save and organize your research
 - **Plugin System**: Extend functionality with custom plugins
 - **Reporting**: Generate comprehensive reports
->>>>>>> 66dcd16f
 
 ## Quick Start
 
@@ -52,16 +29,6 @@
    ```
 
 ### Prepare Offline Datasets
-<<<<<<< HEAD
-
-1. Place exported archives for each plugin inside its managed ingest directory. CreepyAI-25 provisions the
-   folders automatically on first launch:
-   - **Linux**: `~/.local/share/CreepyAI/imports/<plugin_source>`
-   - **macOS**: `~/Library/Application Support/CreepyAI/imports/<plugin_source>`
-   - **Windows**: `%APPDATA%\CreepyAI\imports\<plugin_source>`
-
-2. (Optional) Refresh the curated social media datasets without credentials:
-=======
 
 1. Place exported archives for each plugin inside its managed ingest directory. CreepyAI-25 provisions the
    folders automatically on first launch:
@@ -97,7 +64,6 @@
 If you encounter Qt/PyQt5 errors:
 
 1. **Run the diagnostic tool**:
->>>>>>> 66dcd16f
    ```bash
    python scripts/collect_social_media_data.py
    ```
@@ -105,17 +71,10 @@
    `collected_locations.json` file in each plugin directory.
 
 ### Run Local LLM Analysis
-<<<<<<< HEAD
 
 Use the new analysis CLI to correlate records and surface investigative leads with locally installed
 Ollama models:
 
-=======
-
-Use the new analysis CLI to correlate records and surface investigative leads with locally installed
-Ollama models:
-
->>>>>>> 66dcd16f
 ```bash
 python scripts/analyze_intelligence.py "Subject Name" --focus "recent activity"
 ```
@@ -124,7 +83,6 @@
 emit machine-readable results or `--models` to specify a custom subset of installed models.
 
 #### Recommended Ollama Models for MacBook Air M2 (16 GB RAM)
-<<<<<<< HEAD
 
 | Model Tag           | Approx. Size | Why it works well |
 |---------------------|--------------|-------------------|
@@ -140,23 +98,6 @@
 - `scripts/collect_social_media_data.py` – maintain curated, deduplicated location payloads per plugin.
 - `scripts/download_icons.py` – regenerate UI icons using canonical naming.
 
-=======
-
-| Model Tag           | Approx. Size | Why it works well |
-|---------------------|--------------|-------------------|
-| `llama3.2:latest`   | ~2.0 GB      | Efficient distilled Llama 3.2 variant delivering balanced reasoning speed on Apple Silicon. |
-| `phi4-mini:latest`  | ~2.5 GB      | Lightweight Phi-4 Mini tuned for investigative assistance with minimal memory footprint. |
-| `wizardlm2:7b`      | ~4.1 GB      | Instruction-tuned WizardLM 2 model that excels at synthesising cross-source findings locally. |
-
-All models are available through Ollama and operate entirely on-device.
-
-## Additional Tooling
-
-- `scripts/analyze_intelligence.py` – run local LLM-driven analysis across collected datasets.
-- `scripts/collect_social_media_data.py` – maintain curated, deduplicated location payloads per plugin.
-- `scripts/download_icons.py` – regenerate UI icons using canonical naming.
-
->>>>>>> 66dcd16f
 ## Development Notes
 
 - The plugin framework lives under `app/plugins/` with shared ingestion utilities in `app/plugins/base_plugin.py`.

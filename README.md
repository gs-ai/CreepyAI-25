<<<<<<< HEAD
# CreepyAI-25 – OSINT Intelligence Platform

CreepyAI-25 is an open-source geolocation intelligence assistant that ingests, normalises, and correlates
offline-first datasets to help investigators surface actionable insights without relying on API keys or
account credentials.

## Feature Highlights

- **Managed ingest directories** – every plugin exposes a dedicated drop folder so you can preload exports
  and archives without browsing for paths at run time.
- **Automated social media collectors** – refresh OSINT datasets for supported platforms with a single
  command that dedupes records and preserves the latest evidence inside each plugin directory.
- **Local LLM analysis** – run privacy-preserving intelligence synthesis against collected data using locally
  installed Ollama models tuned for Apple Silicon laptops.
- **Credential-free operation** – work exclusively with offline exports and open datasets while keeping audit
  logs and chain-of-custody metadata intact.
- **Modular plugin ecosystem** – expand coverage with dedicated parsers, normalisers, and correlation
  engines for social media, email, location history, and OSINT archives.
- **Rich visualisation** – map locations, explore relationships, and generate reports directly from the
  CreepyAI-25 desktop interface.
=======

# CreepyAI - OSINT Assistant

CreepyAI is an open-source OSINT (Open Source Intelligence) assistant designed to help researchers, analysts, and cybersecurity professionals gather and analyze public information effectively.

## Features

- **Multi-platform Search**: Query multiple sources simultaneously
- **Credential-free Operation**: Work entirely with offline data exports and open data sources—no API keys or logins required
- **Data Visualization**: Visualize relationships between data points
- **Project Management**: Save and organize your research
- **Plugin System**: Extend functionality with custom plugins
- **Reporting**: Generate comprehensive reports
>>>>>>> e526ed92

## Quick Start

### Installation

1. **Create an environment**
   ```bash
   python -m venv .venv
   source .venv/bin/activate  # Windows: .venv\Scripts\activate
   pip install -r requirements.txt
   ```

2. **Launch the desktop app**
   ```bash
   python app/main.py
   ```

### Prepare Offline Datasets

1. Place exported archives for each plugin inside its managed ingest directory. CreepyAI-25 provisions the
   folders automatically on first launch:
   - **Linux**: `~/.local/share/CreepyAI/imports/<plugin_source>`
   - **macOS**: `~/Library/Application Support/CreepyAI/imports/<plugin_source>`
   - **Windows**: `%APPDATA%\CreepyAI\imports\<plugin_source>`

<<<<<<< HEAD
2. (Optional) Refresh the curated social media datasets without credentials:
=======
CreepyAI supports plugins to extend its functionality. Plugins are stored in `~/.config/creepyai/plugins/` by default.

### Offline Data Imports

Each plugin now watches a dedicated ingest directory so you no longer need to browse for exports manually. Drop your ZIP archives or extracted folders into the matching subdirectory and enable the plugin's checkbox.

- **Linux**: `~/.local/share/creepyai/imports/<plugin_slug>`
- **macOS**: `~/Library/Application Support/CreepyAI/imports/<plugin_slug>`
- **Windows**: `%APPDATA%\CreepyAI\imports\<plugin_slug>`

The slug corresponds to the plugin name in lowercase with spaces replaced by underscores (for example, `Instagram` → `instagram`, `Email Analysis` → `email_analysis`). The configuration dialog displays the resolved path for each plugin as a reminder.

### Creating Plugins

To create a plugin:

1. Create a new Python file in the plugins directory
2. Inherit from the `BasePlugin` class
3. Implement the required methods
4. See `plugin_base.py` for more details

## Troubleshooting

### PyQt5 Issues

If you encounter Qt/PyQt5 errors:

1. **Run the diagnostic tool**:
>>>>>>> e526ed92
   ```bash
   python scripts/collect_social_media_data.py
   ```
   The collector downloads public location intelligence, deduplicates the payload, and stores a
   `collected_locations.json` file in each plugin directory.

### Run Local LLM Analysis

Use the new analysis CLI to correlate records and surface investigative leads with locally installed
Ollama models:

```bash
python scripts/analyze_intelligence.py "Subject Name" --focus "recent activity"
```

The command prints a structured summary, hotspot locations, and raw model outputs. Pass `--output json` to
emit machine-readable results or `--models` to specify a custom subset of installed models.

#### Recommended Ollama Models for MacBook Air M2 (16 GB RAM)

| Model Tag           | Approx. Size | Why it works well |
|---------------------|--------------|-------------------|
| `llama3.2:latest`   | ~2.0 GB      | Efficient distilled Llama 3.2 variant delivering balanced reasoning speed on Apple Silicon. |
| `phi4-mini:latest`  | ~2.5 GB      | Lightweight Phi-4 Mini tuned for investigative assistance with minimal memory footprint. |
| `wizardlm2:7b`      | ~4.1 GB      | Instruction-tuned WizardLM 2 model that excels at synthesising cross-source findings locally. |

All models are available through Ollama and operate entirely on-device.

## Additional Tooling

- `scripts/analyze_intelligence.py` – run local LLM-driven analysis across collected datasets.
- `scripts/collect_social_media_data.py` – maintain curated, deduplicated location payloads per plugin.
- `scripts/download_icons.py` – regenerate UI icons using canonical naming.

## Development Notes

- The plugin framework lives under `app/plugins/` with shared ingestion utilities in `app/plugins/base_plugin.py`.
- Social media plugins share infrastructure in `app/plugins/social_media/` and rely on the managed ingest
  directories created at runtime.
- New analysis helpers (data loading, local LLM orchestration, relationship graphing) are provided in
  `app/analysis/`.

### Testing

```bash
pytest
```

### Contributing

1. Fork the repository.
2. Create a feature branch (`git checkout -b feature/amazing-feature`).
3. Commit your changes (`git commit -m "Add some amazing feature"`).
4. Push to the branch (`git push origin feature/amazing-feature`).
5. Open a Pull Request.

## License

CreepyAI-25 is released under the MIT License – see `LICENSE` for details.

## Disclaimer

CreepyAI-25 is intended for lawful OSINT research by authorised practitioners. Ensure compliance with
applicable legislation, organisational policy, and terms of service for any datasets you ingest. The authors
are not responsible for misuse of this software.<|MERGE_RESOLUTION|>--- conflicted
+++ resolved
@@ -1,25 +1,3 @@
-<<<<<<< HEAD
-# CreepyAI-25 – OSINT Intelligence Platform
-
-CreepyAI-25 is an open-source geolocation intelligence assistant that ingests, normalises, and correlates
-offline-first datasets to help investigators surface actionable insights without relying on API keys or
-account credentials.
-
-## Feature Highlights
-
-- **Managed ingest directories** – every plugin exposes a dedicated drop folder so you can preload exports
-  and archives without browsing for paths at run time.
-- **Automated social media collectors** – refresh OSINT datasets for supported platforms with a single
-  command that dedupes records and preserves the latest evidence inside each plugin directory.
-- **Local LLM analysis** – run privacy-preserving intelligence synthesis against collected data using locally
-  installed Ollama models tuned for Apple Silicon laptops.
-- **Credential-free operation** – work exclusively with offline exports and open datasets while keeping audit
-  logs and chain-of-custody metadata intact.
-- **Modular plugin ecosystem** – expand coverage with dedicated parsers, normalisers, and correlation
-  engines for social media, email, location history, and OSINT archives.
-- **Rich visualisation** – map locations, explore relationships, and generate reports directly from the
-  CreepyAI-25 desktop interface.
-=======
 
 # CreepyAI - OSINT Assistant
 
@@ -33,7 +11,6 @@
 - **Project Management**: Save and organize your research
 - **Plugin System**: Extend functionality with custom plugins
 - **Reporting**: Generate comprehensive reports
->>>>>>> e526ed92
 
 ## Quick Start
 
@@ -59,9 +36,6 @@
    - **macOS**: `~/Library/Application Support/CreepyAI/imports/<plugin_source>`
    - **Windows**: `%APPDATA%\CreepyAI\imports\<plugin_source>`
 
-<<<<<<< HEAD
-2. (Optional) Refresh the curated social media datasets without credentials:
-=======
 CreepyAI supports plugins to extend its functionality. Plugins are stored in `~/.config/creepyai/plugins/` by default.
 
 ### Offline Data Imports
@@ -90,7 +64,6 @@
 If you encounter Qt/PyQt5 errors:
 
 1. **Run the diagnostic tool**:
->>>>>>> e526ed92
    ```bash
    python scripts/collect_social_media_data.py
    ```

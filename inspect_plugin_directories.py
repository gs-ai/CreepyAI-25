#!/usr/bin/env python3
"""Script to inspect plugin-related directories and report their contents.

Enhancements over the previous version:

* Supports custom project roots via ``--base-dir``.
* Can emit a JSON summary (``--json``) for automation while still printing a
  readable human report.
* Adds structured error handling and exit codes.
"""

from __future__ import annotations

import argparse
import json
import logging
<<<<<<< HEAD
import sys
from pathlib import Path
from typing import Any, Dict, Iterable, List, Optional

import yaml

=======
from pathlib import Path
from typing import Any, Dict, Iterable, List, Optional

import yaml

>>>>>>> e526ed92

logging.basicConfig(level=logging.INFO, format="%(asctime)s - %(levelname)s - %(message)s")
logger = logging.getLogger(__name__)


class PluginDirectoryInspector:
    """Inspects plugin-related directories and reports their contents"""
    
    def __init__(self, base_dir: Path):
        """Initialize with the project base directory"""
        self.base_dir = base_dir
        self.plugin_dirs = {
            'configs': base_dir / 'configs' / 'plugins',
            'templates': base_dir / 'resources' / 'templates' / 'plugins',
            'plugins': base_dir / 'app' / 'plugins',
        }
        
    def check_directory(self, dir_path: Path) -> Dict[str, Any]:
        """Check a directory and return information about its contents"""
        result = {
            'exists': dir_path.exists(),
            'is_dir': dir_path.is_dir(),
            'files': [],
            'subdirs': [],
            'py_files': 0,
            'json_files': 0,
            'yaml_files': 0,
            'other_files': 0
        }
        
        if not result['exists'] or not result['is_dir']:
            return result

        for item in dir_path.iterdir():
            item_path = item

            if item_path.is_dir():
                result['subdirs'].append({
                    'name': item_path.name,
                    'path': str(item_path),
                    'item_count': sum(1 for _ in item_path.iterdir()),
                })
            else:
                file_info = {
                    'name': item_path.name,
                    'size': item_path.stat().st_size,
                    'type': self._get_file_type(item_path.name),
                }
                result['files'].append(file_info)

                # Count file types
                if item_path.name.endswith('.py'):
                    result['py_files'] += 1
                elif item_path.name.endswith('.json'):
                    result['json_files'] += 1
                elif item_path.name.endswith(('.yaml', '.yml')):
                    result['yaml_files'] += 1
                else:
                    result['other_files'] += 1
                    
        return result
        
    def _get_file_type(self, filename: str) -> str:
        """Get the type of a file based on its extension"""
        if filename.endswith('.py'):
            return 'Python'
        elif filename.endswith('.json'):
            return 'JSON'
        elif filename.endswith(('.yaml', '.yml')):
            return 'YAML'
        elif filename.endswith('.md'):
            return 'Markdown'
        elif filename.endswith('.txt'):
            return 'Text'
        elif filename.endswith(('.ini', '.cfg')):
            return 'Config'
        else:
            return 'Other'
            
    def check_all_directories(self) -> Dict[str, Dict[str, Any]]:
        """Check all plugin-related directories"""
        results = {}

        for name, dir_path in self.plugin_dirs.items():
            results[name] = self.check_directory(dir_path)

        return results
        
    def get_yaml_config_summary(self, filename: Path) -> Optional[Dict[str, Any]]:
        """Get a summary of a YAML config file"""
        try:
            with filename.open('r', encoding='utf-8') as f:
                data = yaml.safe_load(f)

            summary = {
                'keys': list(data.keys()) if isinstance(data, dict) else [],
                'structure': self._summarize_structure(data)
            }
            return summary
        except Exception as e:
            logger.error(f"Error reading YAML file {filename}: {e}")
            return None
            
    def get_json_config_summary(self, filename: Path) -> Optional[Dict[str, Any]]:
        """Get a summary of a JSON config file"""
        try:
            with filename.open('r', encoding='utf-8') as f:
                data = json.load(f)
                
            summary = {
                'keys': list(data.keys()) if isinstance(data, dict) else [],
                'structure': self._summarize_structure(data)
            }
            return summary
        except Exception as e:
            logger.error(f"Error reading JSON file {filename}: {e}")
            return None
    
    def _summarize_structure(self, data: Any, depth: int = 0) -> Any:
        """Recursively summarize the structure of data"""
        if depth > 2:  # Limit recursion depth
            return "..."
            
        if isinstance(data, dict):
            return {k: self._summarize_structure(v, depth + 1) for k, v in data.items()}
        elif isinstance(data, list):
            if not data:
                return []
            if len(data) > 3:
                return [self._summarize_structure(data[0], depth + 1), "..."]
            return [self._summarize_structure(item, depth + 1) for item in data]
        elif isinstance(data, (int, float, bool, str)):
            return type(data).__name__
        else:
            return str(type(data).__name__)
    
    def print_directory_report(self) -> None:
        """Print a report on all plugin directories"""
        results = self.check_all_directories()
        
        print("\n=== PLUGIN DIRECTORY INSPECTION REPORT ===\n")
        
        for name, result in results.items():
            full_path = self.plugin_dirs[name]
            exists = "EXISTS" if result['exists'] else "MISSING"
            
            print(f"\n== {name.upper()} DIRECTORY ({exists}) ==")
            print(f"Path: {full_path}")
            
            if not result['exists']:
                print("  Directory does not exist.")
                continue
                
            if not result['is_dir']:
                print("  Not a directory.")
                continue
                
            file_count = len(result['files'])
            subdir_count = len(result['subdirs'])
            
            print(f"Contents: {file_count} files, {subdir_count} subdirectories")
            print(f"File Types: {result['py_files']} Python, {result['json_files']} JSON, "
                 f"{result['yaml_files']} YAML, {result['other_files']} Other")
            
            if subdir_count > 0:
                print("\nSubdirectories:")
                for subdir in sorted(result['subdirs'], key=lambda d: d['name']):
                    print(f"  - {subdir['name']} ({subdir['item_count']} items)")
            
            if file_count > 0:
                print("\nFiles:")
                for file in sorted(result['files'], key=lambda f: f['name']):
                    size_kb = file['size'] / 1024
                    print(f"  - {file['name']} ({file['type']}, {size_kb:.1f} KB)")
                    
            # Additional processing for config files
            if name == 'configs':
                print("\nConfig File Summaries:")
                for file in result['files']:
                    if file['name'].endswith('.json'):
                        file_path = full_path / file['name']
                        summary = self.get_json_config_summary(file_path)
                        if summary:
                            print(f"  {file['name']} keys: {', '.join(summary['keys'])}")
                    elif file['name'].endswith(('.yaml', '.yml')):
                        file_path = full_path / file['name']
                        summary = self.get_yaml_config_summary(file_path)
                        if summary:
                            print(f"  {file['name']} keys: {', '.join(summary['keys'])}")
                            
            # Additional processing for template files
            if name == 'templates':
                print("\nTemplate File Information:")
                for file in result['files']:
                    if file['name'].endswith('.py'):
                        file_path = full_path / file['name']
                        try:
                            with file_path.open('r', encoding='utf-8') as f:
                                lines = f.readlines()
                                print(f"  {file['name']}: {len(lines)} lines")
                                # Try to extract template name/purpose
                                for line in lines[:20]:
                                    if '"""' in line or "'''" in line:
                                        doc = line.strip().strip('"\'')
                                        if doc:
                                            print(f"    {doc}")
                                            break
                        except Exception as e:
                            logger.error(f"Error reading template file {file_path}: {e}")
            
            # Additional processing for plugin files
            if name == 'plugins':
                plugin_categories = {}
                for subdir in result['subdirs']:
                    plugin_categories[subdir['name']] = []
                    subdir_path = full_path / subdir['name']
                    if subdir_path.exists() and subdir_path.is_dir():
                        for item in subdir_path.iterdir():
                            if item.suffix == '.py' and not item.name.startswith('__'):
                                plugin_categories[subdir['name']].append(item.name)
                                
                print("\nPlugin Categories:")
                for category, plugins in plugin_categories.items():
                    print(f"  {category} ({len(plugins)} plugins)")
                    if plugins:
                        for plugin in sorted(plugins):
                            print(f"    - {plugin}")
        
        print("\n=== END OF REPORT ===\n")

def dump_json_report(report: Dict[str, Dict[str, Any]], output: Optional[Path]) -> None:
    payload = json.dumps(report, indent=2, sort_keys=True)
    if output:
        output.write_text(payload, encoding='utf-8')
        logger.info("Wrote JSON report to %s", output)
    else:
        print(payload)


def build_parser() -> argparse.ArgumentParser:
    parser = argparse.ArgumentParser(description="Inspect CreepyAI plugin directories")
    parser.add_argument("--base-dir", type=Path, default=Path(__file__).resolve().parent, help="Project root directory")
    parser.add_argument("--json", type=Path, nargs="?", const=Path("-"), help="Emit JSON report to stdout or file")
    parser.add_argument("--summary-only", action="store_true", help="Skip the verbose console report")
    return parser


def main(argv: Iterable[str] | None = None) -> int:
    parser = build_parser()
    args = parser.parse_args(argv)

    base_dir = args.base_dir.resolve()
    inspector = PluginDirectoryInspector(base_dir)
    report = inspector.check_all_directories()

    if args.json is not None:
        output = None if args.json == Path("-") else args.json.resolve()
        dump_json_report(report, output)

    if not args.summary_only:
        inspector.print_directory_report()

    return 0


if __name__ == "__main__":  # pragma: no cover - CLI entry point
    sys.exit(main())<|MERGE_RESOLUTION|>--- conflicted
+++ resolved
@@ -14,20 +14,11 @@
 import argparse
 import json
 import logging
-<<<<<<< HEAD
-import sys
 from pathlib import Path
 from typing import Any, Dict, Iterable, List, Optional
 
 import yaml
 
-=======
-from pathlib import Path
-from typing import Any, Dict, Iterable, List, Optional
-
-import yaml
-
->>>>>>> e526ed92
 
 logging.basicConfig(level=logging.INFO, format="%(asctime)s - %(levelname)s - %(message)s")
 logger = logging.getLogger(__name__)

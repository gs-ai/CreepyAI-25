# Core application & UI
<<<<<<< HEAD
beautifulsoup4==4.12.3
colorama==0.4.6
folium==0.17.0
geopy==2.4.1
lxml==4.9.4
pillow==10.4.0
psutil==5.9.8
pyyaml==6.0.2
python-dateutil==2.9.0.post0
PyQt5==5.15.11
PyQtWebEngine==5.15.7
requests==2.32.3

# API & streaming ingestion
aiohttp==3.9.5
confluent-kafka==2.3.0
fastapi==0.111.0
neo4j==5.20.0
opensearch-py==2.4.2
pydantic==2.7.4
tenacity==8.3.0
uvicorn[standard]==0.29.0

# Data processing & analytics
matplotlib==3.9.0
networkx==3.3
numpy==1.26.4
pandas==2.2.2
pyarrow==16.1.0
scikit-learn==1.4.2

# Geocoding & enrichment
googlemaps==4.10.0

# Observability & security
cryptography==42.0.8
python-json-logger==2.0.7
structlog==24.1.0

# Tooling & packaging
configobj==5.0.8
python-dotenv==1.0.1
PyInstaller==6.6.0; python_version >= '3.8'
tqdm==4.66.4
types-requests==2.32.0.20240622
yapsy==1.12.2
=======
beautifulsoup4>=4.10.0
colorama>=0.4.4
folium>=0.12.0
geopy>=2.1.0
lxml>=4.8.0
pillow>=9.0.0
psutil>=5.8.0
pyyaml>=5.1.0
python-dateutil>=2.8.2
PyQt5>=5.15.0
PyQtWebEngine>=5.15.0
requests>=2.27.0

# Data processing
matplotlib>=3.3.0
numpy>=1.20.0
pandas>=1.2.0

# Geocoding extras
googlemaps>=4.4.0
>>>>>>> 62f5e0a9

# Tooling & packaging
configobj>=5.0.6
ollama==0.1.5  # Python client for Ollama API
PyInstaller>=4.5.0; python_version >= '3.6'
python-dotenv==1.0.0  # For environment variable management
tqdm>=4.60.0
yapsy>=1.12.2

# Testing
pytest==8.2.2
pytest-asyncio==0.23.7
pytest-cov==5.0.0
requests-mock==1.12.1

# Documentation
<<<<<<< HEAD
mkdocs==1.5.3
sphinx==7.3.7
sphinx-rtd-theme==2.0.0

# Optional dependencies (uncomment as needed)
# openpyxl==3.1.2
=======
sphinx>=3.5.0
sphinx-rtd-theme>=0.5.1

# Optional dependencies (uncomment as needed)
# networkx>=2.7.1
# openpyxl>=3.0.9
>>>>>>> 62f5e0a9
<|MERGE_RESOLUTION|>--- conflicted
+++ resolved
@@ -1,5 +1,4 @@
 # Core application & UI
-<<<<<<< HEAD
 beautifulsoup4==4.12.3
 colorama==0.4.6
 folium==0.17.0
@@ -46,7 +45,6 @@
 tqdm==4.66.4
 types-requests==2.32.0.20240622
 yapsy==1.12.2
-=======
 beautifulsoup4>=4.10.0
 colorama>=0.4.4
 folium>=0.12.0
@@ -67,7 +65,6 @@
 
 # Geocoding extras
 googlemaps>=4.4.0
->>>>>>> 62f5e0a9
 
 # Tooling & packaging
 configobj>=5.0.6
@@ -84,18 +81,15 @@
 requests-mock==1.12.1
 
 # Documentation
-<<<<<<< HEAD
 mkdocs==1.5.3
 sphinx==7.3.7
 sphinx-rtd-theme==2.0.0
 
 # Optional dependencies (uncomment as needed)
 # openpyxl==3.1.2
-=======
 sphinx>=3.5.0
 sphinx-rtd-theme>=0.5.1
 
 # Optional dependencies (uncomment as needed)
 # networkx>=2.7.1
-# openpyxl>=3.0.9
->>>>>>> 62f5e0a9
+# openpyxl>=3.0.9